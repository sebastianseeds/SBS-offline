--- conflicted
+++ resolved
@@ -9,16 +9,7 @@
   SBSEArm( const char *name, const char *description );
   virtual ~SBSEArm();
 
-<<<<<<< HEAD
-    virtual Int_t FindVertices( TClonesArray& tracks );
-    virtual Int_t TrackCalc();
-    virtual Int_t CoarseReconstruct();
-    virtual void  Clear( Option_t* opt="");
 
-    protected:
-    virtual Int_t ReadDatabase( const TDatime& date );
-    virtual Int_t DefineVariables( EMode mode = kDefine );
-=======
   virtual void  Clear( Option_t* opt="");
   
   virtual Int_t FindVertices( TClonesArray& tracks );
@@ -42,7 +33,6 @@
   void InitOpticsAxes(double); //version with only bend angle argument
   void InitGEMAxes(double, double, const TVector3 & );
   void InitGEMAxes(double, double); //version with only angle arguments:
->>>>>>> d9b3360d
 
   Double_t fFrontConstraintWidthX;
   Double_t fFrontConstraintWidthY;
@@ -53,27 +43,18 @@
   Double_t fBackConstraintX0; 
   Double_t fBackConstraintY0;
 
-<<<<<<< HEAD
-
-    std::vector<double> fFrontConstraintX;
-=======
   //for output only... Vectors instead?
   std::vector<double> fFrontConstraintX;
->>>>>>> d9b3360d
   std::vector<double> fFrontConstraintY;
   std::vector<double> fFrontConstraintZ;
   std::vector<double> fBackConstraintX;
   std::vector<double> fBackConstraintY;
   std::vector<double> fBackConstraintZ;
-<<<<<<< HEAD
 
-    TVector3 fGEMorigin;  //Absolute position of GEM origin relative to target center, in TARGET transport coordinates
-=======
-  
   TVector3 fGEMorigin;  //Absolute position of GEM origin relative to target center, in TARGET transport coordinates
   Double_t fGEMtheta; //Polar angle of GEM stack Z axis relative to SBS Z axis
   Double_t fGEMphi; //Azimuthal angle of GEM stack Z axis relative to SBS Z axis
->>>>>>> d9b3360d
+
 
   Double_t fMagDist; //mandatory parameter from run database
   
