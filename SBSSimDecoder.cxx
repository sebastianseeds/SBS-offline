--- conflicted
+++ resolved
@@ -578,7 +578,6 @@
       //cout << SBSSimDataDecoder::EncodeHeader(5, chan, 20) << endl;
       //cout << SBSSimDataDecoder::EncodeHeader(5, chan, 1) << endl;
       myev->push_back(SBSSimDataDecoder::EncodeHeader(5, chan, 20));
-<<<<<<< HEAD
       myev->push_back(simev->Tgmn->Harm_HCal_dighit_adc_0->at(j));
       myev->push_back(simev->Tgmn->Harm_HCal_dighit_adc_1->at(j));
       myev->push_back(simev->Tgmn->Harm_HCal_dighit_adc_2->at(j));
@@ -610,42 +609,6 @@
       myev->push_back(SBSSimDataDecoder::EncodeHeader(4, chan, 1));
       myev->push_back(simev->Tgmn->Harm_HCal_dighit_tdc->at(j));
       */
-=======
-      myev->push_back(simev->Harm_HCal_Dig.adc_0->at(j));
-      myev->push_back(simev->Harm_HCal_Dig.adc_1->at(j));
-      myev->push_back(simev->Harm_HCal_Dig.adc_2->at(j));
-      myev->push_back(simev->Harm_HCal_Dig.adc_3->at(j));
-      myev->push_back(simev->Harm_HCal_Dig.adc_4->at(j));
-      myev->push_back(simev->Harm_HCal_Dig.adc_5->at(j));
-      myev->push_back(simev->Harm_HCal_Dig.adc_6->at(j));
-      myev->push_back(simev->Harm_HCal_Dig.adc_7->at(j));
-      myev->push_back(simev->Harm_HCal_Dig.adc_8->at(j));
-      myev->push_back(simev->Harm_HCal_Dig.adc_9->at(j));
-      myev->push_back(simev->Harm_HCal_Dig.adc_10->at(j));
-      myev->push_back(simev->Harm_HCal_Dig.adc_11->at(j));
-      myev->push_back(simev->Harm_HCal_Dig.adc_12->at(j));
-      myev->push_back(simev->Harm_HCal_Dig.adc_13->at(j));
-      myev->push_back(simev->Harm_HCal_Dig.adc_14->at(j));
-      myev->push_back(simev->Harm_HCal_Dig.adc_15->at(j));
-      myev->push_back(simev->Harm_HCal_Dig.adc_16->at(j));
-      myev->push_back(simev->Harm_HCal_Dig.adc_17->at(j));
-      myev->push_back(simev->Harm_HCal_Dig.adc_18->at(j));
-      myev->push_back(simev->Harm_HCal_Dig.adc_19->at(j));
-      
-      if(fabs(simev->Harm_HCal_Dig.tdc->at(j))<1000000){
-	ChanToROC(detname, lchan+288, crate, slot, chan);//+288 ??? that might be the trick
-
-	//cout << lchan+288  << " " << crate << " " << slot << " " << chan << endl;
-	if( crate >= 0 || slot >=  0 ) {
-	  sldat = crateslot[idx(crate,slot)];
-	}
-	myev = &(map[sldat]);
-	
-	myev->push_back(SBSSimDataDecoder::EncodeHeader(4, chan, 1));
-	myev->push_back(simev->Harm_HCal_Dig.tdc->at(j));
-	cout << lchan << " " << crate << " " << slot << " " << chan << " " << simev->Harm_HCal_Dig.tdc->at(j) << endl;
-      }
->>>>>>> 662159a8
     }
 
   }
