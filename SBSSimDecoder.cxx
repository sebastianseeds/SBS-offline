//*-- Author :    Ole Hansen (ole@jlab.org)    9-Dec-2011

/////////////////////////////////////////////////////////////////////
//
//   SBSSimDecoder
//
//   Decoder for SoLID simulation data
//
//   Interprets event buffer from input as SBSSimEvent objects
//   (containing digitized simulation data) and unpacks them into
//   crateslot arrays for low-level decoding by detectors.
//
/////////////////////////////////////////////////////////////////////

#include "SBSSimDecoder.h"
#include "SBSSimDataDecoder.h"
#include "THaCrateMap.h"
#include "THaBenchmark.h"
#include "VarDef.h"
#include "THaSlotData.h"

#include "TError.h"
#include "TSystem.h"
#include "TMath.h"
#include "TDatabasePDG.h"
#include "TRandom.h"
#include "THaVarList.h"
#include "THaDetMap.h"
#include "THaDetector.h"
#include "SBSBBShower.h"
#include "SBSBBTotalShower.h"
#include "THaCrateMap.h"
#include "Textvars.h"

//#include <SBSSimFadc250Module.h>// we need not to need this
#include "TList.h"
#include "TObject.h"

#include <cstdlib>
#include <iostream>
#include <string>
#include <fstream>
#include <utility>
#include <stdexcept>

using namespace std;
using namespace Podd;

class THaAnalysisObject;

ClassImp(SBSSimDecoder) // Implements SBSSimDecoder


//static const Int_t kPrimaryType = 1, kPrimarySource = 0;
// Projection types must match the definitions in SBS-offline
//enum EProjType { kUPlane = 0, kVPlane =1, kXPlane = 2, kYPlane = 3};
//typedef vector<int>::size_type vsiz_t;

//-----------------------------------------------------------------------------
SBSSimDecoder::SBSSimDecoder()// : fCheckedForEnabledDetectors(false), fTreeIsSet(false)
{
  // Constructor
  DefineVariables();
  fDetectors.clear();
  //fTree = 0;
  // Load detectors: rely on gHaApps (please tell me it works!!!)
  cout << " Calling SBSSimDecoder! "<< endl;
  cout << " Make sure you have already declared your apparatuses and detectors, and added these to gHaApps" << endl;
  SetDetectors();
  
  // h1_sizeHCal = new TH1D("h1_sizeHCal", "", 500, 0, 5000);
  // h1_sizeGEMs = new TH1D("h1_sizeGEMs", "", 500, 0, 5000);
  
  gSystem->Load("libEG.so");  // for TDatabasePDG
  // Get MPD encoder for GEMs
  // FIXME: a bit of a kludge... 
  // we shouldn't have to do that to initialize all encoders... shall we?
  fDecoderMPD = dynamic_cast<SBSSimSADCEncoder*>
    (SBSSimDataDecoder::GetEncoderByName("mpd"));
  
  
  
}

//-----------------------------------------------------------------------------
SBSSimDecoder::~SBSSimDecoder() {
  // h1_sizeHCal->Write();
  // h1_sizeGEMs->Write();
  //DefineVariables( THaAnalysisObject::kDelete );
  // h1_sizeHCal->Delete();
  // h1_sizeGEMs->Delete();
}

//-----------------------------------------------------------------------------
Int_t SBSSimDecoder::DefineVariables( THaAnalysisObject::EMode mode )
{
  // Define global variables for the MC quantities. Extends the base
  // class method.
  
  const char* const here = "SBSSimDecoder::DefineVariables";
  
  if( mode == THaAnalysisObject::kDefine && fIsSetup )
    return THaAnalysisObject::kOK;
  
  SimDecoder::DefineVariables( mode );
  
  cout << "Read SBSSimDecoder variables " << endl;
  
  RVarDef vars[] = {
    {"mc_epx",   "MC electron momentum x",   "fEPx"},
    {"mc_epy",   "MC electron momentum y",   "fEPy"},
    {"mc_epz",   "MC electron momentum z",   "fEPz"},
    {"mc_npx",   "MC nucleon momentum x",   "fNPx"},
    {"mc_npy",   "MC nucleon momentum y",   "fNPy"},
    {"mc_npz",   "MC nucleon momentum z",   "fNPz"},
    {"mc_vx",   "MC vertex x",   "fVx"},
    {"mc_vy",   "MC vertex y",   "fVy"},
    {"mc_vz",   "MC vertex z",   "fVz"},
    {"nbbtracks",   "number of BB MC tracks",   "fNBBtracks"},
    {"bbtrack_nhits",   "BB MC track hit mult",   "fBBtrack_Nhits"},
    {"bbtrack_tid",   "BB MC track TID",   "fBBtrack_TID"},
    {"bbtrack_pid",   "BB MC track PID",   "fBBtrack_PID"},
    {"bbtrack_mid",   "BB MC track MID",   "fBBtrack_MID"},
    {"bbtrack_p",   "BB MC track momentum",   "fBBtrack_P"},
    {"bbtrack_x",   "BB MC track transport X position",   "fBBtrack_X"},
    {"bbtrack_y",   "BB MC track transport Y position",   "fBBtrack_Y"},
    {"bbtrack_dx",   "BB MC track transport dX slope",   "fBBtrack_dX"},
    {"bbtrack_dy",   "BB MC track transport dY slope",   "fBBtrack_dY"},
    {"nbbgemhits",   "number of BBGEM MC hits",   "fNBBGEMhits"},
    {"bbgemhit_plane",   "BBGEM MC hit plane",   "fBBGEMhit_plane"},
    {"bbgemhit_tid",   "BBGEM MC hit TID",   "fBBGEMhit_TID"},
    {"bbgemhit_pid",   "BBGEM MC hit PID",   "fBBGEMhit_PID"},
    {"bbgemhit_mid",   "BBGEM MC hit MID",   "fBBGEMhit_MID"},
    {"bbgemhit_edep",   "BBGEM MC hit edep",   "fBBGEMhit_edep"},
    {"bbgemhit_x",   "BBGEM MC hit transport X",   "fBBGEMhit_x"},
    {"bbgemhit_y",   "BBGEM MC hit transport Y",   "fBBGEMhit_y"},
    { 0 }
  };

  return THaAnalysisObject::
    DefineVarsFromList( vars, THaAnalysisObject::kRVarDef,
			mode, "", this, Podd::MC_PREFIX, here );
}

//-----------------------------------------------------------------------------
void SBSSimDecoder::Clear( Option_t* opt )
{
  // Clear track and plane data

  SimDecoder::Clear(opt);   // clears fMCCherHits, fMCCherClus
  
  //fPMTMap.clear(); 
}

//-----------------------------------------------------------------------------
#if ANALYZER_VERSION_CODE >= ANALYZER_VERSION(1,6,0)
int SBSSimDecoder::LoadEvent(const UInt_t* evbuffer )
#else
int SBSSimDecoder::LoadEvent(const Int_t* evbuffer )
#endif
{
  // Wrapper around DoLoadEvent so we can conveniently stop the benchmark
  // counter in case of errors

  int ret = DoLoadEvent( evbuffer );

  if( fDoBench ) fBench->Stop("physics_decode");

  return ret;
}

//-----------------------------------------------------------------------------
#if ANALYZER_VERSION_CODE >= ANALYZER_VERSION(1,6,0)
Int_t SBSSimDecoder::DoLoadEvent(const UInt_t* evbuffer )
#else
Int_t SBSSimDecoder::DoLoadEvent(const Int_t* evbuffer )
#endif
{
  // Uncommenting the three lines below, 
  // SBS-offline processes 5000 simulated GMn events with no background within ~60s
  // instead of the ~85s it takes without.
  // commenting "event type = 1;", those 5000 events take ~3s
  /* 
  event_type = 1;
  event_num++;
  return HED_OK;
  */
  // Fill crateslot structures with Monte Carlo event data in 'evbuffer'
  static const char* const here = "SBSSimDecoder::LoadEvent";

#if ANALYZER_VERSION_CODE < ANALYZER_VERSION(1,6,0)
  Bool_t fNeedInit = fgNeedInit;
#endif
  assert( fMap || fNeedInit );

  // Local copy of evbuffer pointer, used in GetMCHitInfo
  buffer = evbuffer;

  // if(!fTreeIsSet){
  //   std::cerr << "SBSSimDecoder Tree not initialized correctly - exiting" << std::endl;
  //   return HED_FATAL;
  // }
  //fTree->GetEntry(GetEvNum());
  // Cast the evbuffer pointer back to exactly the event type that is present
  // in the input file (in SBSSimFile). The pointer-to-unsigned integer is
  // needed compatibility with the standard decoder.
  if(fDebug>2)std::cout << "Processing " << here << std::endl;
  
  const SBSSimEvent* simEvent = reinterpret_cast<const SBSSimEvent*>(buffer);
  
  fEPx = simEvent->Tgmn->ev_epx;
  fEPy = simEvent->Tgmn->ev_epy;
  fEPz = simEvent->Tgmn->ev_epz;
  fNPx = simEvent->Tgmn->ev_npx;
  fNPy = simEvent->Tgmn->ev_npy;
  fNPz = simEvent->Tgmn->ev_npz;
  fVx = simEvent->Tgmn->ev_vx;
  fVy = simEvent->Tgmn->ev_vy;
  fVz = simEvent->Tgmn->ev_vz;
  fNBBtracks = simEvent->Tgmn->Earm_BBGEM_Track_ntracks;
  fBBtrack_Nhits = *(simEvent->Tgmn->Earm_BBGEM_Track_NumHits);
  fBBtrack_TID = *(simEvent->Tgmn->Earm_BBGEM_Track_TID);
  fBBtrack_PID = *(simEvent->Tgmn->Earm_BBGEM_Track_PID);
  fBBtrack_MID = *(simEvent->Tgmn->Earm_BBGEM_Track_MID);
  fBBtrack_P = *(simEvent->Tgmn->Earm_BBGEM_Track_P);
  fBBtrack_X = *(simEvent->Tgmn->Earm_BBGEM_Track_X);
  fBBtrack_Y = *(simEvent->Tgmn->Earm_BBGEM_Track_Y);
  fBBtrack_dX = *(simEvent->Tgmn->Earm_BBGEM_Track_Xp);
  fBBtrack_dY = *(simEvent->Tgmn->Earm_BBGEM_Track_Yp);
  fNBBGEMhits = simEvent->Tgmn->Earm_BBGEM_hit_nhits;
  fBBGEMhit_plane = *(simEvent->Tgmn->Earm_BBGEM_hit_plane);
  fBBGEMhit_TID = *(simEvent->Tgmn->Earm_BBGEM_hit_trid);
  fBBGEMhit_PID = *(simEvent->Tgmn->Earm_BBGEM_hit_pid);
  fBBGEMhit_MID = *(simEvent->Tgmn->Earm_BBGEM_hit_mid);
  fBBGEMhit_edep = *(simEvent->Tgmn->Earm_BBGEM_hit_edep);
  fBBGEMhit_x = *(simEvent->Tgmn->Earm_BBGEM_hit_tx);
  fBBGEMhit_y = *(simEvent->Tgmn->Earm_BBGEM_hit_ty);
 
  
  Int_t ret = HED_OK;
  if (first_decode || fNeedInit) {
    //fMap->print();
    if( (ret = init_cmap()) != HED_OK )
      return ret;
#if ANALYZER_VERSION_CODE < ANALYZER_VERSION(1,6,0)
    if( (ret = init_slotdata(fMap)) != HED_OK)
#else
    if( (ret = init_slotdata()) != HED_OK)
#endif
      return ret;
    first_decode = false;
  }

  if( fDoBench ) fBench->Begin("clearEvent");
  Clear();
  for(unsigned short i : fSlotClear)
    crateslot[i]->clearEvent();
  if( fDoBench ) fBench->Stop("clearEvent");

  // FIXME: needed?
  evscaler = 0;
  event_length = 0;
  
  //event_type = 1;//not smart to set event_type to 1 automatically...
  event_type = 0;//event_type set to 0 by default 
  // only set it to 1 if there is some signal in at least one detector...
  event_num = simEvent->EvtID;//++;
<<<<<<< HEAD
  auto recent_event = event_num;
=======
  //int recent_event = event_num; // no longer used
>>>>>>> 2466d953

  // Event weight
  fWeight = simEvent->Tgmn->ev_sigma*simEvent->Tgmn->ev_solang;

  //
  if( fDoBench ) fBench->Begin("physics_decode");
  
  //Bool_t newclus;
  //Int_t crate, slot, chan,lchan;
  
  std::vector<std::map<Decoder::THaSlotData*, std::vector<UInt_t> > > detmaps;
  detmaps.resize(fDetectors.size());
  
  for(size_t d = 0; d<fDetectors.size(); d++){
    if(fDebug>2)cout << fDetectors[d] << endl;
    //SBSDigSim::UHitData_t* HitData_Det = simEvent->HitDataDet.at(fDetectors[d]);
    LoadDetector(detmaps[d], fDetectors[d], simEvent);
  }
  
  // Now call LoadSlot for the different detectors
  for(size_t d = 0; d < fDetectors.size(); d++) {
    //int size_det = 0;
    if(fDebug>2)
      cout << " " << fDetectors[d] << endl;
    for( std::map<Decoder::THaSlotData*, std::vector<UInt_t> >::iterator it =
	   detmaps[d].begin(); it != detmaps[d].end(); ++it) {
      if(it->first->GetModule()==0) {
        if(fDebug>2) {
	  std::cout << "No data available for detector "
		    << fDetectors[d] << std::endl;
        }
      } else {
	event_type = 1;
	//if there is data in at least one detector, event_type set to 1 
	if(fDebug>2){
	  std::cout << "load crate/slot: " << it->first->getCrate() << "/" << it->first->getSlot() << " it->second = {";
	  for(size_t k = 0; k<it->second.size(); k++)std::cout << it->second[k] << " ; ";
	  std::cout << " } " << std::endl;
	}
	it->first->GetModule()->LoadSlot(it->first,
					 it->second.data(),0,it->second.size() );
      }
      //cout << fDetectors[d].c_str() << " " << it->first->getCrate() << " " << it->first->getSlot() << " " << it->second.size() << endl;
      //size_det+=it->second.size();
    }
    //if(strcmp(fDetectors[d].c_str(), "sbs.hcal")==0)h1_sizeHCal->Fill(size_det);
    //if(strcmp(fDetectors[d].c_str(), "bb.gem")==0)h1_sizeGEMs->Fill(size_det);
  }
  
  return HED_OK;
}


//Utilities
/*
Int_t SBSSimDecoder::RetrieveDetMapParam(const char* detname, 
					  int& chanperslot, int& slotpercrate, 
					  int& firstcrate, int& firstslot)
{
  // chanperslot = ((TDetInfo &)fManager->GetDetInfo("hcal")).ChanPerSlot();
  // slotpercrate = ((TDetInfo &)fManager->GetDetInfo("hcal")).SlotPerCrate();
  // firstslot = ((TDetInfo &)fManager->GetDetInfo("hcal")).FirstSlot();
  // firstcrate = ((TDetInfo &)fManager->GetDetInfo("hcal")).FirstCrate();
  TDetInfo detinfo = fManager->GetDetInfo(detname);
  chanperslot = detinfo.ChanPerSlot();
  slotpercrate = detinfo.SlotPerCrate();
  firstslot = detinfo.FirstSlot();
  firstcrate = detinfo.FirstCrate();
}
*/


Int_t SBSSimDecoder::LoadDetector( std::map<Decoder::THaSlotData*,
				   std::vector<UInt_t> > &map,
				   const std::string& detname,
				   const SBSSimEvent* simev)
{
  if(fDebug>1)std::cout << "SBSSimDecoder::LoadDectector(" << detname << ")" << std::endl;
  //int detid = detinfo.DetUniqueId();
  Int_t crate, slot;
  //unsigned int nwords = 0;
  unsigned short chan = 0;//, data_type = 0, chan_mult = 0;
  int lchan;
  int mod, apvnum;
  //SimEncoder::mpd_data tmp_mpd;
  //UInt_t* mpd_hdr = new UInt_t[2];
  std::vector<UInt_t> strips;
  std::vector<UInt_t> samps;
  std::vector<UInt_t> times;

  bool loadevt = false;
  //int cur_apv = -1;
  
  Decoder::THaSlotData *sldat = 0;
  //This should be *general* and work for *every* subsystem
  // Loop over all raw data in this event
  //UInt_t j = 0;
  //FIXME: we don't want that, I just set it up this way for the sake of going forward
  //Simple fix (might not be ideal): do "if(detname=="xyz")"
  //cout << detname.c_str() << endl;
  int row, col;
  
  if(strcmp(detname.c_str(), "bb.ps")==0){
    //cout << " ouh " << detname.c_str() << " " << simev->Tgmn->Earm_BBPSTF1.nhits << " " << simev->Tgmn->Earm_BBPS_dighit_nchan << endl;
    samps.clear();
    for(int j = 0; j<simev->Tgmn->Earm_BBPS_dighit_nchan; j++){
      loadevt = false;
      //if(simev->Tgmn->Earm_BBPS_dighit_samp->at(j)==0)cout << "SBSSimDecoder, BBPS " << simev->Tgmn->Earm_BBPS_dighit_chan->at(j);// << endl;
      lchan = simev->Tgmn->Earm_BBPS_dighit_chan->at(j);
      //if(simev->Tgmn->Earm_BBPS_dighit_samp->at(j)==0)
      
      if(simev->Tgmn->Earm_BBPS_dighit_samp->at(j)>=0){
	samps.push_back(simev->Tgmn->Earm_BBPS_dighit_adc->at(j));
      }
      
      if(j==simev->Tgmn->Earm_BBPS_dighit_nchan-1){
	loadevt = true;
      }else if(simev->Tgmn->Earm_BBPS_dighit_chan->at(j+1)!=lchan){
	loadevt = true;
      }
      
      if(loadevt){
	/*
      for(int k = 0; k<simev->Tgmn->Earm_BBPSTF1_hit_nhits;k++){
	if(simev->Tgmn->Earm_BBPSTF1_hit_cell->at(k)==simev->Tgmn->Earm_BBPS_dighit_chan->at(j)){
	  cout << "/" << simev->Tgmn->Earm_BBPSTF1_hit_cell->at(k) << " " << simev->Tgmn->Earm_BBPSTF1_hit_row->at(k) << " " << simev->Tgmn->Earm_BBPSTF1_hit_col->at(k) << " " << simev->Tgmn->Earm_BBPSTF1_hit_xcell->at(k) << " " << simev->Tgmn->Earm_BBPSTF1_hit_ycell->at(k);// << endl;
	  break;
	}
      }
	*/
	row = lchan%26;
	col = (lchan-row)/26;
	//lchan = row*2+col;
	row = 25-row;
	lchan = col*26+row;
	//cout << " => " << row << ", " << col << " new lchan = " << lchan << endl;
	//ADC
	ChanToROC(detname, lchan, crate, slot, chan);
	
	if( crate >= 0 || slot >=  0 ) {
	  sldat = crateslot[idx(crate,slot)].get();
	}
	std::vector<UInt_t> *myev = &(map[sldat]);
	
	// cout << detname.c_str() << " det channel " << lchan << ", crate " << crate 
	//      << ", slot " << slot << " chan " << chan << " size " << samps.size() << endl;
	if(!samps.empty()){
	  myev->push_back(SBSSimDataDecoder::EncodeHeader(5, chan, samps.size()));
	  for(unsigned int samp : samps){
	    myev->push_back(samp);
	    //cout << " " << samps[k];
	  }
	}
	//cout << endl;
	
	samps.clear();
      }
      
      /*
      //cout << j << " " << simev->Tgmn->Earm_BBPS_dighit_chan->at(j) << " " << simev->Tgmn->Earm_BBPS_dighit_adc->at(j) << endl;
      lchan = simev->Tgmn->Earm_BBPS_dighit_chan->at(j);
      ChanToROC(detname, lchan, crate, slot, chan);
      
      if( crate >= 0 || slot >=  0 ) {
	sldat = crateslot[idx(crate,slot)].get();
      }
      std::vector<UInt_t> *myev = &(map[sldat]);
      
      myev->push_back(SBSSimDataDecoder::EncodeHeader(6, chan, 1));
   
      myev->push_back(simev->Tgmn->Earm_BBPS_dighit_adc->at(j));
      
      if(fDebug>2){
	std::cout << " j = " << j << " my ev = {";
	for(size_t k = 0; k<myev->size(); k++)std::cout << myev->at(k) << " ; ";
	std::cout << " } " << std::endl;
      }
      */
    }
  }
  if(strcmp(detname.c_str(), "bb.sh")==0){
    //cout << " ouh " << detname.c_str() << " " << simev->Tgmn->Earm_BBSHTF1.nhits << " " << simev->Tgmn->Earm_BBSH_dighit_nchan << endl;
    samps.clear();
    
    for(int j = 0; j<simev->Tgmn->Earm_BBSH_dighit_nchan; j++){
      loadevt = false;
      //if(simev->Tgmn->Earm_BBSH_dighit_samp->at(j)==0)cout << "SBSSimDecoder, BBSH " << simev->Tgmn->Earm_BBSH_dighit_chan->at(j);// << endl;
      lchan = simev->Tgmn->Earm_BBSH_dighit_chan->at(j);
      if(simev->Tgmn->Earm_BBSH_dighit_samp->at(j)>=0){
	samps.push_back(simev->Tgmn->Earm_BBSH_dighit_adc->at(j));
      }
      
      if(j==simev->Tgmn->Earm_BBSH_dighit_nchan-1){
	loadevt = true;
      }else if(simev->Tgmn->Earm_BBSH_dighit_chan->at(j+1)!=lchan){
	loadevt = true;
      }
     
      if(loadevt){
	/*
      for(int k = 0; k<simev->Tgmn->Earm_BBSHTF1_hit_nhits;k++){
	if(simev->Tgmn->Earm_BBSHTF1_hit_cell->at(k)==simev->Tgmn->Earm_BBSH_dighit_chan->at(j)){
	  cout << " " << simev->Tgmn->Earm_BBSHTF1_hit_cell->at(k) << " " << simev->Tgmn->Earm_BBSHTF1_hit_row->at(k) << " " << simev->Tgmn->Earm_BBSHTF1_hit_col->at(k) << " " << simev->Tgmn->Earm_BBSHTF1_hit_xcell->at(k) << " " << simev->Tgmn->Earm_BBSHTF1_hit_ycell->at(k);// << endl;
	  break;
	}
      }
	*/
      row = lchan%27;
      col = (lchan-row)/27;
      row = 26-row;
      col = 6-col;
      lchan = row*7+col;
      //cout << " => " << row << ", " << col << " new lchan = " << lchan << endl;
	//ADC
	ChanToROC(detname, lchan, crate, slot, chan);
	
	if( crate >= 0 || slot >=  0 ) {
	  sldat = crateslot[idx(crate,slot)].get();
	}
	std::vector<UInt_t> *myev = &(map[sldat]);
	
	// cout << detname.c_str() << " det channel " << lchan << ", crate " << crate 
	//      << ", slot " << slot << " chan " << chan << " size " << samps.size() << endl;
	if(!samps.empty()){
	  myev->push_back(SBSSimDataDecoder::EncodeHeader(5, chan, samps.size()));
	  for(unsigned int samp : samps){
	    myev->push_back(samp);
	    //cout << " " << samps[k];
	  }
	}
	//cout << endl;
	
	samps.clear();
      }
      
      /*
      //cout << j << " " << simev->Tgmn->Earm_BBSH_dighit_chan->at(j) << " " << simev->Tgmn->Earm_BBSH_dighit_adc->at(j) << endl;
      lchan = simev->Tgmn->Earm_BBSH_dighit_chan->at(j);
      ChanToROC(detname, lchan, crate, slot, chan);
      
      if( crate >= 0 || slot >=  0 ) {
	sldat = crateslot[idx(crate,slot)].get();
      }
      std::vector<UInt_t> *myev = &(map[sldat]);
      
      myev->push_back(SBSSimDataDecoder::EncodeHeader(6, chan, 1));
   
      myev->push_back(simev->Tgmn->Earm_BBSH_dighit_adc->at(j));
      
      if(fDebug>2){
	std::cout << " j = " << j << " my ev = {";
	for(size_t k = 0; k<myev->size(); k++)std::cout << myev->at(k) << " ; ";
	std::cout << " } " << std::endl;
      }
      */
    }
  }
  if(strcmp(detname.c_str(), "bb.hodo")==0){
    //cout << " ouh " << detname.c_str() << " " << simev->Tgmn->Earm_BBHodoScint_hit_nhits << " " << simev->Tgmn->Earm_BBHodo_dighit_nchan << endl;
    // cout << simev->Tgmn->Earm_BBHodo_dighit_chan->size() << " " 
    // 	 << simev->Tgmn->Earm_BBHodo_dighit_adc->size() << " " 
    // 	 << simev->Tgmn->Earm_BBHodo_dighit_tdc_l->size() << " " 
    // 	 << simev->Tgmn->Earm_BBHodo_dighit_tdc_t->size() << endl; 
    /*
    ChanToROC(detname, 180, crate, slot, chan);
    cout << crate << " " << slot << " " << chan << endl;
    if( crate >= 0 || slot >=  0 ) {
      sldat = crateslot[idx(crate,slot)].get();
    }
    std::vector<UInt_t> *myev = &(map[sldat]);
    myev->push_back(SBSSimDataDecoder::EncodeHeader(1, chan, 2));
    myev->push_back(0);
    */
    int ntdc = 0;
    for(int j = 0; j<simev->Tgmn->Earm_BBHodo_dighit_nchan; j++){
      ntdc = 0;
      lchan = simev->Tgmn->Earm_BBHodo_dighit_chan->at(j);
      col = lchan%2;
      row = (lchan-col)/2;
      lchan = col*90+row;
      ChanToROC(detname, lchan, crate, slot, chan);
      //cout << detname << " " << simev->Tgmn->Earm_BBHodo_dighit_chan->at(j) << " " << lchan << " " << crate << " " << slot << " " << chan << endl;
      //cout << j << " " << simev->Tgmn->Earm_BBHodo_dighit_chan->at(j) << " " << simev->Tgmn->Earm_BBHodo_dighit_adc->at(j) << " " << simev->Tgmn->Earm_BBHodo_dighit_tdc_l->at(j) << " " << simev->Tgmn->Earm_BBHodo_dighit_tdc_t->at(j) << endl;
      if( crate >= 0 || slot >=  0 ) {
	sldat = crateslot[idx(crate,slot)].get();
      }
      if(simev->Tgmn->Earm_BBHodo_dighit_tdc_l->at(j)>-1000000)ntdc++;
      if(simev->Tgmn->Earm_BBHodo_dighit_tdc_t->at(j)>-1000000)ntdc++;
      
      if(ntdc){
	std::vector<UInt_t> *myev = &(map[sldat]);
	myev->push_back(SBSSimDataDecoder::EncodeHeader(1, chan, ntdc));
	
	if(simev->Tgmn->Earm_BBHodo_dighit_tdc_l->at(j)>-1000000)myev->push_back(simev->Tgmn->Earm_BBHodo_dighit_tdc_l->at(j));
	if(simev->Tgmn->Earm_BBHodo_dighit_tdc_t->at(j)>-1000000){
	  uint tdc =  simev->Tgmn->Earm_BBHodo_dighit_tdc_t->at(j)|(1<<31);
	  //cout << tdc << endl;
	  myev->push_back( tdc );
	}
      /*
      ChanToROC(detname, lchan, crate, slot, chan);//+91 ??? that might be the trick
      if( crate >= 0 || slot >=  0 ) {
	sldat = crateslot[idx(crate,slot)].get();
      }
      myev = &(map[sldat]);
      
      myev->push_back(SBSSimDataDecoder::EncodeHeader(8, chan, 1));
      myev->push_back(simev->Tgmn->Earm_BBHodo_dighit_adc->at(j));
      */
	if(fDebug>2){
	  std::cout << " j = " << j << " my ev = {";
	  for(size_t k = 0; k<myev->size(); k++)std::cout << myev->at(k) << " ; ";
	  std::cout << " } " << std::endl;
	}
      }
    }
  }
  if(strcmp(detname.c_str(), "bb.grinch")==0){
    int ntdc = 0;
    //cout << " ouh " << detname.c_str() << " " << simev->Tgmn->Earm_GRINCH_hit_nhits << " " << simev->Tgmn->Earm_GRINCH_dighit_nchan << endl;
    for(int j = 0; j<simev->Tgmn->Earm_GRINCH_dighit_nchan; j++){
      ntdc = 0;
      //cout << j << " " << simev->Tgmn->Earm_GRINCH_dighit_chan->at(j) << " " << simev->Tgmn->Earm_GRINCH_dighit_adc->at(j) << " " << simev->Tgmn->Earm_GRINCH_dighit_tdc_l->at(j) << " " << simev->Tgmn->Earm_GRINCH_dighit_tdc_t->at(j) << endl;
      lchan = simev->Tgmn->Earm_GRINCH_dighit_chan->at(j);
      ChanToROC(detname, lchan, crate, slot, chan);
      
      if( crate >= 0 || slot >=  0 ) {
	sldat = crateslot[idx(crate,slot)].get();
      }

      if(simev->Tgmn->Earm_GRINCH_dighit_tdc_l->at(j)>-1000000)ntdc++;
      if(simev->Tgmn->Earm_GRINCH_dighit_tdc_t->at(j)>-1000000)ntdc++;

      if(ntdc){
	std::vector<UInt_t> *myev = &(map[sldat]);
	
	myev->push_back(SBSSimDataDecoder::EncodeHeader(1, chan, ntdc));
	
	if(simev->Tgmn->Earm_GRINCH_dighit_tdc_l->at(j)>-1000000)myev->push_back(simev->Tgmn->Earm_GRINCH_dighit_tdc_l->at(j));
	if(simev->Tgmn->Earm_GRINCH_dighit_tdc_t->at(j)>-1000000){
	  uint tdc =  simev->Tgmn->Earm_GRINCH_dighit_tdc_t->at(j)|(1<<31);
	  //cout << tdc << endl;
	  myev->push_back( tdc );
	}
      /*
      ChanToROC(detname, lchan, crate, slot, chan);//+288 ??? that might be the trick
      if( crate >= 0 || slot >=  0 ) {
	sldat = crateslot[idx(crate,slot)].get();
      }
      myev = &(map[sldat]);
      
      myev->push_back(SBSSimDataDecoder::EncodeHeader(8, chan, 1));
      myev->push_back(simev->Tgmn->Earm_GRINCH_dighit_adc->at(j));
      */
	if(fDebug>2){
	  std::cout << " j = " << j << " my ev = {";
	  for(size_t k = 0; k<myev->size(); k++)std::cout << myev->at(k) << " ; ";
	  std::cout << " } " << std::endl;
	}
      }
    }
  }
  
  if(strcmp(detname.c_str(), "bb.gem")==0){
    //cout << fPx << " " << fPy << " " << fPz << "   " << fVz << endl;
    samps.clear();  
    strips.clear();  
    //cout << " ouh " << detname.c_str() << " " << simev->Tgmn->Earm_BBGEM_dighit_nstrips << endl;
    for(int j = 0; j<simev->Tgmn->Earm_BBGEM_dighit_nstrips; j++){
      loadevt = false;
      mod = simev->Tgmn->Earm_BBGEM_dighit_module->at(j);
      lchan = simev->Tgmn->Earm_BBGEM_dighit_strip->at(j);
      apvnum = APVnum(detname, mod, lchan, crate, slot, chan);
      
      if(simev->Tgmn->Earm_BBGEM_dighit_samp->at(j)>=0){
	strips.push_back(chan);
	samps.push_back(simev->Tgmn->Earm_BBGEM_dighit_adc->at(j));
      }
      
      if(fDebug>3)
	cout << " mod " << mod << " lchan " << lchan << " crate " << crate << " slot " << slot << " apvnum " << apvnum << " chan " << chan << " samp " << simev->Tgmn->Earm_BBGEM_dighit_samp->at(j)  << " adc " << simev->Tgmn->Earm_BBGEM_dighit_adc->at(j) << endl;
      //if(mod>=26 && simev->Tgmn->Earm_BBGEM_dighit_samp->at(j)==5)cout << mod << " " << lchan << " " << apvnum << endl;
      
      if(j==simev->Tgmn->Earm_BBGEM_dighit_nstrips-1){
	loadevt = true;
      }else if(mod!=simev->Tgmn->Earm_BBGEM_dighit_module->at(j+1) ||
	       //fabs(lchan-simev->Tgmn->Earm_BBGEM_dighit_strip->at(j+1))>=128
	       floor(simev->Tgmn->Earm_BBGEM_dighit_strip->at(j+1)/128)!=floor(lchan/128)
	       ){
	loadevt = true;
      }
	
      if(loadevt){
	if( crate >= 0 || slot >=  0 ) {
	  sldat = crateslot[idx(crate,slot)].get();
	}
	std::vector<UInt_t> *myev = &(map[sldat]);
	
	if(!samps.empty()){
	  //myev->push_back(SBSSimDataDecoder::EncodeHeader(5, apvnum, samps.size()));
	  //I think I'm onto something here, but I also need to transmit strip num 
	  myev->push_back(SBSSimDataDecoder::EncodeHeader(9, apvnum, samps.size()));
	  for(int k = 0; k<(int)samps.size(); k++){
	    // cout << " " << samps[k];
	    myev->push_back(strips[k]*8192+samps[k]);//strips[k]<< 13 | samps[k]);
	  }
	  //for(int l = 0; l<myev->size();l++)cout << myev->at(l) << " ";
	  //cout << endl;
	}
	//cout << endl;
	
	samps.clear();
	strips.clear();
      }
    }
  }
  
  if(strcmp(detname.c_str(), "sbs.hcal")==0){
    //cout << " ouh " << detname.c_str() << " " << simev->Tgmn->Harm_HCalScint.nhits << " " << simev->Tgmn->Harm_HCal_dighit_nchan << endl;
    samps.clear();
    times.clear();
    
    for(int j = 0; j<simev->Tgmn->Harm_HCal_dighit_nchan; j++){
      loadevt = false;
      lchan = simev->Tgmn->Harm_HCal_dighit_chan->at(j);
      if(simev->Tgmn->Harm_HCal_dighit_samp->at(j)>=0){
	samps.push_back(simev->Tgmn->Harm_HCal_dighit_adc->at(j));
      }else{
	times.push_back(simev->Tgmn->Harm_HCal_dighit_tdc->at(j));
      }
      
      if(j==simev->Tgmn->Harm_HCal_dighit_nchan-1){
	loadevt = true;
      }else if(simev->Tgmn->Harm_HCal_dighit_chan->at(j+1)!=lchan){
	loadevt = true;
      }
      
      if(loadevt){
	//ADC
	ChanToROC(detname, lchan, crate, slot, chan);
	
	if( crate >= 0 || slot >=  0 ) {
	  sldat = crateslot[idx(crate,slot)].get();
	}
	std::vector<UInt_t> *myev = &(map[sldat]);
	
	// cout << detname.c_str() << " det channel " << lchan << ", crate " << crate 
	//      << ", slot " << slot << " chan " << chan << " size " << samps.size() << endl;
	if(!samps.empty()){
	  myev->push_back(SBSSimDataDecoder::EncodeHeader(5, chan, samps.size()));
	  for(unsigned int samp : samps){
	    myev->push_back(samp);
	    //cout << " " << samps[k];
	  }
	}
	//cout << endl;

	//TDC
	ChanToROC(detname, lchan+288, crate, slot, chan);
	if( crate >= 0 || slot >=  0 ) {
	  sldat = crateslot[idx(crate,slot)].get();
	}
	myev = &(map[sldat]);
	if(!times.empty()){
	  myev->push_back(SBSSimDataDecoder::EncodeHeader(4, chan, times.size()));
	  for(unsigned int time : times){
	    myev->push_back(time);
	  }
	}
	
	samps.clear();
	times.clear();
      }
      
      /*
      ChanToROC(detname, lchan, crate, slot, chan);
      //cout << lchan << " " << crate << " " << slot << " " << chan << endl;
      
      if( crate >= 0 || slot >=  0 ) {
	sldat = crateslot[idx(crate,slot)].get();
      }
      std::vector<UInt_t> *myev = &(map[sldat]);
      
      //cout << SBSSimDataDecoder::EncodeHeader(5, chan, 20) << endl;
      //cout << SBSSimDataDecoder::EncodeHeader(5, chan, 1) << endl;
      myev->push_back(SBSSimDataDecoder::EncodeHeader(5, chan, 20));
      myev->push_back(simev->Tgmn->Harm_HCal_dighit_adc_0->at(j));
      myev->push_back(simev->Tgmn->Harm_HCal_dighit_adc_1->at(j));
      myev->push_back(simev->Tgmn->Harm_HCal_dighit_adc_2->at(j));
      myev->push_back(simev->Tgmn->Harm_HCal_dighit_adc_3->at(j));
      myev->push_back(simev->Tgmn->Harm_HCal_dighit_adc_4->at(j));
      myev->push_back(simev->Tgmn->Harm_HCal_dighit_adc_5->at(j));
      myev->push_back(simev->Tgmn->Harm_HCal_dighit_adc_6->at(j));
      myev->push_back(simev->Tgmn->Harm_HCal_dighit_adc_7->at(j));
      myev->push_back(simev->Tgmn->Harm_HCal_dighit_adc_8->at(j));
      myev->push_back(simev->Tgmn->Harm_HCal_dighit_adc_9->at(j));
      myev->push_back(simev->Tgmn->Harm_HCal_dighit_adc_10->at(j));
      myev->push_back(simev->Tgmn->Harm_HCal_dighit_adc_11->at(j));
      myev->push_back(simev->Tgmn->Harm_HCal_dighit_adc_12->at(j));
      myev->push_back(simev->Tgmn->Harm_HCal_dighit_adc_13->at(j));
      myev->push_back(simev->Tgmn->Harm_HCal_dighit_adc_14->at(j));
      myev->push_back(simev->Tgmn->Harm_HCal_dighit_adc_15->at(j));
      myev->push_back(simev->Tgmn->Harm_HCal_dighit_adc_16->at(j));
      myev->push_back(simev->Tgmn->Harm_HCal_dighit_adc_17->at(j));
      myev->push_back(simev->Tgmn->Harm_HCal_dighit_adc_18->at(j));
      myev->push_back(simev->Tgmn->Harm_HCal_dighit_adc_19->at(j));
      ChanToROC(detname, lchan+288, crate, slot, chan);//+288 ??? that might be the trick

      //cout << lchan+288  << " " << crate << " " << slot << " " << chan << endl;
      if( crate >= 0 || slot >=  0 ) {
	sldat = crateslot[idx(crate,slot)].get();
      }
      myev = &(map[sldat]);
      
      myev->push_back(SBSSimDataDecoder::EncodeHeader(4, chan, 1));
      myev->push_back(simev->Tgmn->Harm_HCal_dighit_tdc->at(j));
      */
    }

  }
  /*
  while(j < HitData_Det->nhits){
    //Decode header first
    lchan = 0;
    if(HitData_Det->chan->at(j)<0){
      if(fDebug>2)
	std::cout << "j = " << j << " header = " << HitData_Det->dataword->at(j) << std::endl;
      SBSSimDataDecoder::DecodeHeader(HitData_Det->dataword->at(j),
				       data_type,chan_mult,nwords);
      
      //if header if from GEM detector, also decode the MPD header
      if(detname.find("gem")!=std::string::npos){
	for(uint k = 0; k<(HitData_Det->samps_datawords->at(j)).size();k++){
	  mpd_hdr[k] = (HitData_Det->samps_datawords->at(j)).at(k);
	}
	fEncoderMPD->DecodeMPDHeader(mpd_hdr, tmp_mpd);
	//reencode header for GEMs - not sure why - to set "chan" value ?
      }

      if(nwords>0)j++;
    }
    if(fDebug>2)
      std::cout << "j = " << j << " det chan = " << HitData_Det->chan->at(j) << std::endl;
    //channel should *not* be negative (unless there's a problem with nwords...)
    assert(HitData_Det->chan->at(j)>=0);
    //determine crate/slot
    lchan = (int)HitData_Det->chan->at(j);//+chan_mult*fNChan[detname];
    ChanToROC(detname, lchan, crate, slot, chan);

    if(fDebug>2)
      std::cout << "crate " << crate  << " slot " << slot << " chan " << chan << std::endl;
    if(detname.find("gem")!=std::string::npos){
      fEncoderMPD->EncodeMPDHeader(tmp_mpd, mpd_hdr, chan);
    }

    Decoder::THaSlotData *sldat = 0;
    if( crate >= 0 || slot >=  0 ) {
      sldat = crateslot[idx(crate,slot)].get();
    }
    
    //save the header
    std::vector<UInt_t> *myev = &(map[sldat]);
    myev->push_back(SBSSimDataDecoder::EncodeHeader(data_type,chan,nwords));
    if(detname.find("gem")!=std::string::npos){
      for(int k = 0; k<2;k++){ myev->push_back(mpd_hdr[k]);
      }
    }
    //Then save the hits
    //nwords = n following "hits" for ECal, Cher, Scint;
    //nowrds = n following hits*n data words for HCal, GEMs
    uint i = 0;
    while(i<nwords){
      if(fDebug>2)// || detname.find("grinch")!=std::string::npos 
	std::cout << " i = " << i << " j = " << j << " dataword = " << HitData_Det->dataword->at(j) << std::endl;
      if(detname.find("gem")!=std::string::npos || 
	 detname.find("hcal")!=std::string::npos){
	//if GEM or HCal, loop on "samples datawords" 
	if(HitData_Det->adc->at(j)>-9.e5){
	  // here dataword stores the number of samples datawords
	  for(int k = 0; k<HitData_Det->dataword->at(j);k++, i++){
	    myev->push_back( (HitData_Det->samps_datawords->at(j)).at(k) );
	    if(fDebug>2)
	      std::cout << " samp " << k << " dataword = " << (HitData_Det->samps_datawords->at(j)).at(k) << std::endl;
	  }
	}else{
	  //if adc has dummy value , it is a HCal TDC
	  myev->push_back(HitData_Det->dataword->at(j));
	}
      }else{
	//straightforward for detectors other than GEMs, HCal.
	myev->push_back(HitData_Det->dataword->at(j));
      }
      i++;
      j++;
    }
    if(fDebug>2){
      std::cout << " j = " << j << " my ev = {";
      for(size_t k = 0; k<myev->size(); k++)std::cout << myev->at(k) << " ; ";
      std::cout << " } " << std::endl;
    }
  }//end loop on j
  */
  return HED_OK;
}

/*
void SBSSimDecoder::SetDetMapParam(const std::string detname, int cps, int spc, int fs, int fc)
{
  fChansPerSlotDetMap[detname] = cps;
  fSlotsPerCrateDetMap[detname] = spc;
  fFirstSlotDetMap[detname] = fs;
  fFirstCrateDetMap[detname] = fc;
}
*/

void SBSSimDecoder::CheckForEnabledDetectors()
{
  //fDetectors = fManager->GetAllDetInfo();
  if(fDebug>0) {
    for(size_t i = 0; i < fDetectors.size(); i++) {
      std::cout << "Found detector: " << fDetectors[i].c_str() << endl;
      //<< ", ID: " << fDetectors[i].DetUniqueId() << std::endl;
    }
  }
  fCheckedForEnabledDetectors = true;
}

/*
void SBSSimDecoder::SetTree(TTree *t)
{
  if(t==0)return;
  fTree = new digsim_tree(t);
  if(fTree==0)return;
  fTreeIsSet = true;
}
*/

void SBSSimDecoder::SetDetectors()
{
  TIter aiter(gHaApps);
  THaApparatus* app = 0;
  while( (app=(THaApparatus*)aiter()) ){
    TList* listdet = app->GetDetectors();
    TIter diter(listdet);
    TObject* det = 0;
    while( (det=(TObject*)diter()) ){
      cout << "Setting det " << app->GetName() << "." << det->GetName() 
	   << " into SBSSimDecoder" << endl;
      if(strcmp(app->GetDetector(det->GetName())->GetClassName(),"SBSBBTotalShower")==0){
	SBSBBTotalShower* TS = (SBSBBTotalShower*)app->GetDetector(det->GetName());
	AddDetector(Form("%s.%s",app->GetName(), TS->GetShower()->GetName()), 
		    (app->GetDetector(det->GetName()))->GetInitDate());
	AddDetector(Form("%s.%s",app->GetName(), TS->GetPreShower()->GetName()), 
		    (app->GetDetector(det->GetName()))->GetInitDate());
       }else{
	AddDetector(Form("%s.%s",app->GetName(), det->GetName()), 
		    (app->GetDetector(det->GetName()))->GetInitDate());
      }
    }
  }
}

Int_t SBSSimDecoder::AddDetector(std::string detname, TDatime date)
{
  fDetectors.push_back(detname);
  return ReadDetectorDB(detname, date);
}

Int_t SBSSimDecoder::ReadDetectorDB(std::string detname, TDatime date)
{
  //EPAF: in here the det name is the "full" det name i.e. including the spectro name
  std::string path = std::string(std::getenv("SBS"))+"/DB/";
  if(std::getenv("DB_DIR")) {
    path = std::string(std::getenv("DB_DIR"))+"/";
  }
  const string& fileName = path+"db_"+detname+".dat";
  
  const string prefix = detname+".";
  // First, open the common db file and parse info there, later, the
  // digitization specific db can be used to override any values
  FILE* file  = Podd::OpenDBFile(fileName.c_str(), date);
  
  std::vector<int> detmap,chanmap;//, detmap_adc;
  uint nchan, nlogchan = 0, chanmapstart = 0;
  
  //int cps, spc, fs, fc;
  
  bool isgem = (detname.find("gem")!=std::string::npos);
  int apv_num = -1, mpd = -1, mod = 0, axis = -1;
  //int pos = -1;

  DBRequest request[] = {
    {"nchan", &nchan, kInt, 0, false},// 
    {"nlog_chan", &nlogchan, kInt, 0, true},// <- optional
    {"detmap", &detmap, kIntV, 0, false}, //
    {"chanmap", &chanmap, kIntV, 0, true}, // <- optional
    {"chanmap_start", &chanmapstart, kInt, 0, true}, // <- optional
    //{"detmap_adc", &detmap_adc, kIntV, 0, true}, // <- optional
    /*
    {"first_crate", &fc, kInt, 0, true},// <- optional 
    {"first_slot", &fs, kInt, 0, true},//  <- optional
    {"chan_per_slot", &cps, kInt, 0, true},//  <- optional
    {"slot_per_crate", &spc, kInt, 0, true},//  <- optional
    */
    { 0 }
  };
  Int_t err;
  int nparam_mod = 5;
  if(isgem){//gem detectors
    nparam_mod = 4;
  }
  int crate,slot,ch_lo,ch_hi, ch_ref, ch_count = 0, ch_map = 0;
  
  if(isgem){//it's easier if gems are their own thing
    /*
    std::string chambers;
    DBRequest req_chambers[] = {
      {"chambers", &chambers, kString, 0, false}, //
      { 0 }
    };
    err = THaAnalysisObject::LoadDB(file, date, req_chambers, prefix.c_str());
    
    //cout << " prefix " << prefix.c_str() << " err " << err << " chambers " << chambers.c_str() << " size ? " << chambers.size() << endl;
    
    std::vector<std::string> chambers_names;
    if(err==0)chambers_names = vsplit(chambers);
    
    if(!chambers_names.empty()){
      for (std::vector<std::string>::iterator it = chambers_names.begin() ; it != chambers_names.end(); ++it){
    */
    std::string modules;
    //std::string pref_cham = prefix+(*it)+".";
    //std::string pref_cham = prefix;//+".";
    //cout << "prefix chamber "  << pref_cham.c_str() << endl;
    DBRequest req_modules[] = {
      {"modules", &modules, kString, 0, false}, //
      { 0 }
    };
    err = THaAnalysisObject::LoadDB(file, date, req_modules, prefix.c_str());
    
    
    //cout << " prefix " << pref_cham.c_str() << " err " << err << " modules " << modules.c_str() << " size ? " << modules.size() << endl;
    
    std::vector<std::string> modules_names;
    if(err==0)modules_names = vsplit(modules);
    if(!modules_names.empty()){
      for (std::vector<std::string>::iterator jt = modules_names.begin() ; jt != modules_names.end(); ++jt){
	std::string pref_mod = prefix+(*jt)+".";
	
	DBRequest request_gem[] = {
	  {"chanmap", &chanmap, kIntV, 0, false}, 
	  { 0 }
	};
	err+= THaAnalysisObject::LoadDB(file, date, request_gem, pref_mod.c_str());

	fInvGEMDetMap[detname].resize(fInvGEMDetMap[detname].size()+2);
	for(int m = 0; m<2; m++)(fInvGEMDetMap[detname])[mod*2+m].resize(chanmap.size()/nparam_mod);
	
	int nparam_mod = 9;
	int ax_prev = 0;
	int n_ax = 0, n_ax_x = 0, n_ax_y = 0;
	for(size_t k = 0; k < chanmap.size(); k+=nparam_mod) {
	  //for(int m = 0; m<nparam_mod; m++)std::cout << chanmap[k+m] << " ";
	  //std::cout << std::endl;
	  crate  = chanmap[k];
	  slot   = chanmap[k+1];
	  mpd   = chanmap[k+2];
	  apv_num = mpd << 4 | chanmap[k+4];//
	  //pos = chanmap[k+6];
	  axis = chanmap[k+8];
	  if(axis==0)n_ax_x++;
	  if(axis==1)n_ax_y++;
	  if(ax_prev!=axis){
	    n_ax = 0;
	    ax_prev = axis;
	  }
	  ch_lo = 128*n_ax;
	  ch_hi = 128*(n_ax+1)-1;
	  //mod*2+axis???
	  //std::cout << mod << " " << mod*2+axis << " " << fInvGEMDetMap[detname].size() << " " << mpd << " " << chanmap[k+4] << " " << apv_num << " " << n_ax << endl;
	  (fInvGEMDetMap[detname])[mod*2+axis][n_ax]=gemstripinfo(crate, slot, apv_num);
	  n_ax++;
	}
	(fInvGEMDetMap[detname])[mod*2+0].resize(n_ax_x);
	(fInvGEMDetMap[detname])[mod*2+1].resize(n_ax_y);
	/*
	std::string planeconfig;
	//cout << "prefix module "  << pref_mod.c_str() << endl;
	DBRequest req_planeconfig[] = {
	  {"planeconfig", &planeconfig, kString, 0, false}, //
	  { 0 }
	};
	err+= THaAnalysisObject::LoadDB(file, date, req_planeconfig, pref_mod.c_str());
	//cout << " prefix " << pref_mod.c_str() << " err " << err << " planeconfig " << planeconfig.c_str() << " size ? " << planeconfig.size() << endl;
	std::vector<std::string> plane_readouts;
	if(err==0)plane_readouts = vsplit(planeconfig);
	if(!plane_readouts.empty()){
	  for (std::vector<std::string>::iterator kt = plane_readouts.begin() ; kt != plane_readouts.end(); ++kt){
	    //mod++;
	    std::string pref_ro = pref_mod+(*kt)+".";
	    ch_count = 0;
	    fInvGEMDetMap[detname].resize(fInvGEMDetMap[detname].size()+1);
	    
	    if(fDebug>=2)cout << fInvGEMDetMap[detname].size() << " module number " << mod << endl;
	    
	    err+= THaAnalysisObject::LoadDB(file, date, request, pref_ro.c_str());
	    //if(nlogchan==0)
	    nlogchan = nchan;
	    if(fDebug>=2)cout << " prefix " << pref_ro.c_str() << " err " << err << endl;
	    
	    if(err==0)fInvGEMDetMap[detname][mod].resize(nchan);
	    
	    //int nparam_mod = 5;
	    for(size_t k = 0; k < detmap.size(); k+=nparam_mod) {
	      crate  = detmap[k];
	      slot   = detmap[k+1];
	      ch_lo  = detmap[k+2];
	      ch_hi  = detmap[k+3];
	      
	      for(int i = ch_lo; i<=ch_hi; i++, ch_count++){
		if(i%128==0){
		  apv_num++;
		  if(fDebug>=3)cout << crate << " " << slot << " " << i << " " << apv_num << endl;
		}
		if(ch_count>nlogchan){
		  std::cout << " <0> number of channels defined in detmap ( >= " << ch_count << ") exceeds logical number of channels = " << nlogchan << std::endl;
		  return THaAnalysisObject::kInitError;
		}
		(fInvGEMDetMap[detname])[mod][ch_count]=gemstripinfo(crate, slot, i, apv_num);
	      }
	      
	    }
	  }//end loop on kt
	}//end if !plane_readouts
	*/
	mod++;
      }//end loop on jt
    }//end if !modules_names
    //  }//end loop on it
    //}//end if !chambers_names
    
  }else{
   err = THaAnalysisObject::LoadDB(file, date, request, prefix.c_str());
   //}
   // Could close the common file already
   fclose(file);
   if(nlogchan==0)nlogchan = nchan;
   
   
   if(err)return THaAnalysisObject::kInitError;
  
   //fNChanDet[detname] = nchan;
   //fChanMapStartDet[detname] = chanmapstart;
   (fInvDetMap[detname]).resize(nlogchan+1);//for ref
   //if(detmap[4]==-1)nparam_mod = 5;
   for(size_t k = 0; k < detmap.size(); k+=nparam_mod) {
     crate  = detmap[k];
     slot   = detmap[k+1];
     ch_lo  = detmap[k+2];
     ch_hi  = detmap[k+3];
     ch_ref = detmap[k+4];
     if(ch_ref==-1){
       (fInvDetMap[detname])[nlogchan]=detchaninfo(crate, slot, ch_lo);
       continue;
     }
     /*
       if(detname.find("hodo")!=std::string::npos)
       cout << " crate " << crate << " slot " << slot 
       << " ch_lo " << ch_lo << " ch_hi " << ch_hi << endl;
     */
     if(chanmap.empty()){
       for(int i = ch_lo; i<=ch_hi; i++, ch_count++){
	 /*
	 if(isgem && i%128==0){
	   apv_num++;
	   cout << crate << " " << slot << " " << i << " " << apv_num << endl;
	 }
	 */
	 if(ch_count>(int)nlogchan){
	   std::cout << " <1> number of channels defined in detmap ( >= " << ch_count << ") exceeds logical number of channels = " << nlogchan << std::endl;
	   return THaAnalysisObject::kInitError;
	 }
	 
	 (fInvDetMap[detname])[ch_count]=detchaninfo(crate, slot, i);
	 //cout << "ch_count " << ch_count << " crate " << crate << " slot " << slot << " i " << i << " &(fInvDetMap[detname]).at(ch_count) " << &(fInvDetMap[detname]).at(ch_count) << endl ;
	 /*
	   if(detname.find("hodo")!=std::string::npos){
	   cout << " crate " << crate << " slot " << slot 
	   << " i " << i << " ch_count " << ch_count << endl;
	   cout << &(fInvDetMap.at(detname)).at(ch_count) << endl;
	   }
	 */
       }
     }else{
       int chan_offset = 1;
       if(detname.find("sh")!=std::string::npos)chan_offset = 0;
       if(detname.find("hodo")!=std::string::npos)chan_offset = 0;
       if(detname.find("ps")!=std::string::npos)chan_offset = 0;
       for(int i = ch_lo; i<=ch_hi; i++, ch_map++){
	 if(ch_count>(int)nlogchan){
	   std::cout << " <2> number of channels defined in detmap ( >= " << ch_count << ") exceeds logical number of channels = " << nlogchan << std::endl;
	   return THaAnalysisObject::kInitError;
	 }
	 if(fDebug>=2)std::cout << " i = " << i << ", crate = " << crate << ", slot = " << slot <<  ", ch_count = " << ch_count << " chan = " << chanmap[ch_map]-chan_offset << " (+" << nchan << ") " << std::endl;
	 if(chanmap[ch_map]>=0){
	   if(ch_count<(int)nchan){
	     (fInvDetMap[detname])[chanmap[ch_map]-chan_offset]=detchaninfo(crate, slot, i);
	     if(fDebug>=3)std::cout << chanmap[ch_map]-chan_offset << " " << &(fInvDetMap.at(detname)).at(chanmap[ch_map]-chan_offset) << std::endl;
	   }else{
	     (fInvDetMap[detname])[chanmap[ch_map]+nchan-chan_offset]=detchaninfo(crate, slot, i);
	     if(fDebug>=3)std::cout <<&(fInvDetMap.at(detname)).at(chanmap[ch_map]+nchan-chan_offset) << std::endl;
	   }
	   ch_count++;
	 }
       }
     }
   }
  }//end else (if isgem)
  /*
  fChansPerSlotDetMap[detname] = cps;
  fSlotsPerCrateDetMap[detname] = spc;
  fFirstSlotDetMap[detname] = fs;
  fFirstCrateDetMap[detname] = fc;
  */
  
  return(THaAnalysisObject::kOK);
}


//-----------------------------------------------------------------------------
//static inline
void SBSSimDecoder::ChanToROC(const std::string& detname, Int_t h_chan,
			       Int_t& crate, Int_t& slot, UShort_t& chan )const 
{
  // Convert location parameters (row, col, chan) of the given Channel
  // to hardware channel (crate,slot,chan)
  // The (crate,slot,chan) assignment must match the detmap definition in
  // the database!  See TreeSearch/dbconvert.cxx
  // In the case of GRINCH/RICH: 
  // crate = GTP; slot = VETROC; chan = PMT. (NINOs are "transparent", in a similar way to the MPDs)
  
  /*
  int CPS = fChansPerSlotDetMap.at(detname);
  int SPC = fSlotsPerCrateDetMap.at(detname);
  int FS = fFirstSlotDetMap.at(detname);
  int FC = fFirstCrateDetMap.at(detname);
  
  //div_t d = div( h_chan, fManager->GetChanPerSlot() );
  div_t d = div( h_chan, CPS );
  slot = d.quot;
  chan = d.rem;

  d = div( slot, SPC );
  crate = d.quot+FC;
  slot  = d.rem+FS;
  */
  
  if(fDebug>3){
    std::cout << " " << detname << " "  << h_chan << " " << &fInvDetMap.at(detname) << std::endl;
    std::cout << &(fInvDetMap.at(detname)).at(h_chan) << std::endl;
  }
  crate = ((fInvDetMap.at(detname)).at(h_chan)).crate;
  slot = ((fInvDetMap.at(detname)).at(h_chan)).slot;
  chan = ((fInvDetMap.at(detname)).at(h_chan)).chan;
  
}

int SBSSimDecoder::APVnum(const std::string& detname, Int_t mod, Int_t h_chan,
			  Int_t &crate, Int_t &slot, UShort_t &chan) const
{
  chan = h_chan%128;
  int n = (h_chan-chan)/128;
  //if((fInvGEMDetMap.at(detname))[mod][n].chan_lo<=h_chan &&
  // hchan <= (fInvGEMDetMap.at(detname))[mod][n].chan_hi){
  crate = ((fInvGEMDetMap.at(detname))[mod][n]).crate;
  slot = ((fInvGEMDetMap.at(detname))[mod][n]).slot;
  return ((fInvGEMDetMap.at(detname))[mod][n]).apvnum;
  //}else{
  //return -1;
  //}
}

/*
//-----------------------------------------------------------------------------
static inline
Int_t MakeROCKey( Int_t crate, Int_t slot, Int_t chan )
{
  return chan;// +
  //fManager->GetChanPerSlot()*( slot + fManager->GetSlotPerCrate()*crate );
}

//-----------------------------------------------------------------------------
Int_t SBSSimDecoder::ChanFromROC( Int_t crate, Int_t slot, Int_t chan ) const
{
  // Return index of digitized strip correspomding to hardware channel
  // (crate,slot,chan)

  if( fPMTMap.empty() )
    return -1;

  PMTMap_t::const_iterator found = fPMTMap.find( MakeROCKey(crate,slot,chan) );
  if( found == fPMTMap.end() )
    return -1;

  return found->second;
}
*/<|MERGE_RESOLUTION|>--- conflicted
+++ resolved
@@ -265,11 +265,7 @@
   event_type = 0;//event_type set to 0 by default 
   // only set it to 1 if there is some signal in at least one detector...
   event_num = simEvent->EvtID;//++;
-<<<<<<< HEAD
-  auto recent_event = event_num;
-=======
   //int recent_event = event_num; // no longer used
->>>>>>> 2466d953
 
   // Event weight
   fWeight = simEvent->Tgmn->ev_sigma*simEvent->Tgmn->ev_solang;
