#include <iostream>

#include "SBSGEMModule.h"
#include "TDatime.h"
#include "THaEvData.h"
#include "THaApparatus.h"
#include "TRotation.h"
#include "TH1F.h"
#include "TH2F.h"
#include "TClonesArray.h"
#include <algorithm>

using namespace std;
//using namespace SBSGEMModule;

//This should not be hard-coded, I think, but read in from the database (or perhaps not, if it never changes? For now we keep it hard-coded)
const int APVMAP[128] = {1, 33, 65, 97, 9, 41, 73, 105, 17, 49, 81, 113, 25, 57, 89, 121, 3, 35, 67, 99, 11, 43, 75, 107, 19, 51, 83, 115, 27, 59, 91, 123, 5, 37, 69, 101, 13, 45, 77, 109, 21, 53, 85, 117, 29, 61, 93, 125, 7, 39, 71, 103, 15, 47, 79, 111, 23, 55, 87, 119, 31, 63, 95, 127, 0, 32, 64, 96, 8, 40, 72, 104, 16, 48, 80, 112, 24, 56, 88, 120, 2, 34, 66, 98, 10, 42, 74, 106, 18, 50, 82, 114, 26, 58, 90, 122, 4, 36, 68, 100, 12, 44, 76, 108, 20, 52, 84, 116, 28, 60, 92, 124, 6, 38, 70, 102, 14, 46, 78, 110, 22, 54, 86, 118, 30, 62, 94, 126};


SBSGEMModule::SBSGEMModule( const char *name, const char *description,
			    THaDetectorBase* parent ):
  THaSubDetector(name,description,parent)
{
  // FIXME:  To database
  //Set Default values for fZeroSuppress and fZeroSuppressRMS:
  fZeroSuppress    = kTRUE;
  fZeroSuppressRMS = 5.0;

  fPedestalMode = kFALSE;
  
  //Default online zero suppression to FALSE: actually I wonder if it would be better to use this in 
  // Moved this to MPDModule, since this should be done during the decoding of the raw APV data:
  fOnlineZeroSuppression = kFALSE;
  
  //Set default values for decode map parameters:
  fN_APV25_CHAN = 128;
  fN_MPD_TIME_SAMP = 6;
  fMPDMAP_ROW_SIZE = 9;

  fNumberOfChannelInFrame = 129;

  fSamplePeriod = 25.0; //nanoseconds:

  fSigma_hitshape = 0.0004; //0.4 mm
  // for( Int_t i = 0; i < N_MPD_TIME_SAMP; i++ ){
  //     fadc[i] = NULL;
  // }

  fMakeEfficiencyPlots = true;
  
  return;
}

SBSGEMModule::~SBSGEMModule() {
  // if( fStrip ){
  //     fadc0 = NULL;
  //     fadc1 = NULL;
  //     fadc2 = NULL;
  //     fadc3 = NULL;
  //     fadc4 = NULL;
  //     fadc5 = NULL;

  //     for( Int_t i = 0; i < N_MPD_TIME_SAMP; i++ ){
  //         delete fadc[i];
  //         fadc[i] = NULL;
  //     }
  //     delete fPedestal;
  //     fPedestal = NULL;
  //     delete fStrip;
  //     fStrip = NULL;
  // }

  return;
}

Int_t SBSGEMModule::ReadDatabase( const TDatime& date ){
  std::cout << "[SBSGEMModule::ReadDatabase]" << std::endl;

  Int_t status;

  FILE* file = OpenFile( date );
  if( !file ) return kFileError;

  std::vector<Double_t> rawpedu,rawpedv;
  std::vector<Double_t> rawrmsu,rawrmsv;

  //UShort_t layer;
  
  //I think we can set up the entire database parsing in one shot here (AJRP). Together with the call to ReadGeometry, this should define basically everything we need.
  //After loading, we will run some checks on the loaded information:
  //copying commented structure of DBRequest here for reference (see VarDef.h):
  // struct DBRequest {
  //   const char*      name;     // Key name
  //   void*            var;      // Pointer to data (default to Double*)
  //   VarType          type;     // (opt) data type (see VarType.h, default Double_t)
  //   UInt_t           nelem;    // (opt) number of array elements (0/1 = 1 or auto)
  //   Bool_t           optional; // (opt) If true, missing key is ok
  //   Int_t            search;   // (opt) Search for key along name tree
  //   const char*      descript; // (opt) Key description (if 0, same as name)
  // };
  
  const DBRequest request[] = {
    { "chanmap",        &fChanMapData,        kIntV, 0, 0, 0}, // mandatory: decode map info
    { "pedu",           &rawpedu,        kDoubleV, 0, 0, 0}, // optional raw pedestal info (u strips)
    { "pedv",           &rawpedv,        kDoubleV, 0, 0, 0}, // optional raw pedestal info (v strips)
    { "rmsu",           &rawrmsu,        kDoubleV, 0, 0, 0}, // optional pedestal rms info (u strips)
    { "rmsv",           &rawrmsv,        kDoubleV, 0, 0, 0}, // optional pedestal rms info (v strips)
    { "layer",          &fLayer,         kUShort, 0, 0, 0}, // mandatory: logical tracking layer must be specified for every module:
    { "nstripsu",       &fNstripsU,     kUInt, 0, 0, 1}, //mandatory: number of strips in module along U axis
    { "nstripsv",       &fNstripsV,     kUInt, 0, 0, 1}, //mandatory: number of strips in module along V axis
    { "uangle",         &fUAngle,       kDouble, 0, 0, 1}, //mandatory: Angle of "U" strips wrt X axis
    { "vangle",         &fVAngle,       kDouble, 0, 0, 1}, //mandatory: Angle of "V" strips wrt X axis
    { "upitch",         &fUStripPitch,  kDouble, 0, 0, 1}, //mandatory: Pitch of U strips
    { "vpitch",         &fVStripPitch,  kDouble, 0, 0, 1}, //mandatory: Pitch of V strips
    { "ugain",          &fUgain,        kDoubleV, 0, 1, 0}, //(optional): Gain of U strips by APV card (ordered by strip position, NOT by order of appearance in decode map)
    { "vgain",          &fVgain,        kDoubleV, 0, 1, 0}, //(optional): Gain of V strips by APV card (ordered by strip position, NOT by order of appearance in decode map)
    { "threshold_sample",  &fThresholdSample, kDouble, 0, 1, 1}, //(optional): threshold on max. ADC sample to keep strip (baseline-subtracted)
    { "threshold_stripsum", &fThresholdStripSum, kDouble, 0, 1, 1}, //(optional): threshold on sum of ADC samples on a strip (baseline-subtracted)
    { "threshold_clustersum", &fThresholdClusterSum, kDouble, 0, 1, 1}, //(optional): threshold on sum of all ADCs over all strips in a cluster (baseline-subtracted)
    { "ADCasym_cut", &fADCasymCut, kDouble, 0, 1, 1}, //(optional): filter 2D hits by ADC asymmetry, |Asym| < cut
    { "deltat_cut", &fTimeCutUVdiff, kDouble, 0, 1, 1}, //(optional): filter 2D hits by U/V time difference
    { "peakprominence_minsigma", &fThresh_2ndMax_nsigma, kDouble, 0, 1, 1}, //(optional): reject overlapping clusters with peak prominence less than this number of sigmas
    { "peakprominence_minfraction", &fThresh_2ndMax_fraction, kDouble, 0, 1, 1}, //(optional): reject overlapping clusters with peak prominence less than this fraction of height of nearby higher peak
    { "maxnu_charge", &fMaxNeighborsU_totalcharge, kUShort, 0, 1, 1}, //(optional): cluster size restriction along U for total charge calculation
    { "maxnv_charge", &fMaxNeighborsV_totalcharge, kUShort, 0, 1, 1}, //(optional): cluster size restriction along V for total charge calculation
    { "maxnu_pos", &fMaxNeighborsU_hitpos, kUShort, 0, 1, 1}, //(optional): cluster size restriction for position reconstruction
    { "maxnv_pos", &fMaxNeighborsV_hitpos, kUShort, 0, 1, 1}, //(optional): cluster size restriction for position reconstruction
    { "sigmahitshape", &fSigma_hitshape, kDouble, 0, 1, 1}, //(optional): width parameter for cluster-splitting algorithm
    { "zerosuppress_nsigma", &fZeroSuppressRMS, kDouble, 0, 1, 1}, //(optional): 
    {0}
  };
  status = LoadDB( file, date, request, fPrefix, 1 ); //The "1" after fPrefix means search up the tree

  
  
<<<<<<< HEAD
=======
  
>>>>>>> 453df9bd
  //std::cout << GetName() << " fThresholdStripSum " << fThresholdStripSum 
  //<< " fThresholdSample " << fThresholdSample << std::endl;
  
  if( status != 0 ){
    fclose(file);
    return status;
  }

  fPxU = cos( fUAngle * TMath::DegToRad() );
  fPyU = sin( fUAngle * TMath::DegToRad() );
  fPxV = cos( fVAngle * TMath::DegToRad() );
  fPyV = sin( fVAngle * TMath::DegToRad() );

  fAPVch_by_Ustrip.clear();
  fAPVch_by_Vstrip.clear();
  fMPDID_by_Ustrip.clear();
  fMPDID_by_Vstrip.clear();
  fADCch_by_Ustrip.clear();
  fADCch_by_Vstrip.clear();
  
  Int_t nentry = fChanMapData.size()/fMPDMAP_ROW_SIZE;
  for( Int_t mapline = 0; mapline < nentry; mapline++ ){
    mpdmap_t thisdata;
    thisdata.crate  = fChanMapData[0+mapline*fMPDMAP_ROW_SIZE];
    thisdata.slot   = fChanMapData[1+mapline*fMPDMAP_ROW_SIZE];
    thisdata.mpd_id = fChanMapData[2+mapline*fMPDMAP_ROW_SIZE];
    thisdata.gem_id = fChanMapData[3+mapline*fMPDMAP_ROW_SIZE];
    thisdata.adc_id = fChanMapData[4+mapline*fMPDMAP_ROW_SIZE];
    thisdata.i2c    = fChanMapData[5+mapline*fMPDMAP_ROW_SIZE];
    thisdata.pos    = fChanMapData[6+mapline*fMPDMAP_ROW_SIZE];
    thisdata.invert = fChanMapData[7+mapline*fMPDMAP_ROW_SIZE];
    thisdata.axis   = fChanMapData[8+mapline*fMPDMAP_ROW_SIZE];

    //Populate relevant quantities mapped by strip index:
    for( int ich=0; ich<fN_APV25_CHAN; ich++ ){
      int strip = GetStripNumber( ich, thisdata.pos, thisdata.invert );
      if( thisdata.axis == SBSGEM::kUaxis ){
	fAPVch_by_Ustrip[strip] = ich;
	fMPDID_by_Ustrip[strip] = thisdata.mpd_id;
	fADCch_by_Ustrip[strip] = thisdata.adc_id;
      } else {
	fAPVch_by_Vstrip[strip] = ich;
	fMPDID_by_Vstrip[strip] = thisdata.mpd_id;
	fADCch_by_Vstrip[strip] = thisdata.adc_id;
      }
    }
    
    fMPDmap.push_back(thisdata);
  }

  std::cout << fName << " mapped to " << nentry << " APV25 chips" << std::endl;

  //Geometry info is required to be present in the database for each module:
  Int_t err = ReadGeometry( file, date, true );
  if( err ) {
    fclose(file);
    return err;
  }

  //Initialize all pedestals to zero, RMS values to default:
  fPedestalU.clear();
  fPedestalU.resize( fNstripsU ); 

  fPedRMSU.clear();
  fPedRMSU.resize( fNstripsU );
  
  // std::cout << "got " << rawpedu.size() << " u pedestal mean values and " << rawrmsu.size() << " u pedestal rms values" << std::endl;
  // std::cout << "got " << rawpedv.size() << " v pedestal mean values and " << rawrmsv.size() << " v pedestal rms values" << std::endl;

  // for( int i=0; i<rawpedu.size(); i++ ){
  //   cout << i << ", " << rawpedu[i] << endl;
  // }
  
  for ( UInt_t istrip=0; istrip<fNstripsU; istrip++ ){
    fPedestalU[istrip] = 0.0;
    fPedRMSU[istrip] = 10.0; //placeholder to be replaced by value from database
    
    if( rawpedu.size() == fNstripsU ){
      fPedestalU[istrip] = rawpedu[istrip];
    }else if( rawpedu.size() == fNstripsU/128 ){
      fPedestalU[istrip] = rawpedu[istrip/128];
    }else if(rawpedu.size()){ 
      fPedestalU[istrip] = rawpedu[0];
    }

    if( rawrmsu.size() == fNstripsU ){
      fPedRMSU[istrip] = rawrmsu[istrip];
    }else if( rawrmsu.size() == fNstripsU/128 ){
      fPedRMSU[istrip] = rawrmsu[istrip/128];
    }else if(rawrmsu.size()){ 
      fPedRMSU[istrip] = rawrmsu[0];
    }
 
  }

  //Initialize all pedestals to zero, RMS values to default:
  fPedestalV.clear();
  fPedestalV.resize( fNstripsV ); 

  fPedRMSV.clear();
  fPedRMSV.resize( fNstripsV );
  
  for( UInt_t istrip=0; istrip<fNstripsV; istrip++ ){
    fPedestalV[istrip] = 0.0;
    fPedRMSV[istrip] = 10.0;

    if( rawpedv.size() == fNstripsV ){
      fPedestalV[istrip] = rawpedv[istrip];
    }else if( rawpedv.size() == fNstripsV/128 ){
      fPedestalV[istrip] = rawpedv[istrip/128];
    }else if(rawpedv.size()){ 
      fPedestalV[istrip] = rawpedv[0];
    }

    if( rawrmsv.size() == fNstripsV ){
      fPedRMSV[istrip] = rawrmsv[istrip];
    }else if( rawrmsv.size() == fNstripsV/128 ){
      fPedRMSV[istrip] = rawrmsv[istrip/128];
    }else if(rawrmsv.size()){ 
      fPedRMSV[istrip] = rawrmsv[0];
    } 
  }

  //default all gains to 1 if they were not loaded from the DB:
  if( fUgain.size() != fNstripsU/128 ){
    fUgain.resize(fNstripsU/128);
    for( int iAPV=0; iAPV<fNstripsU/128; iAPV++ ){
      fUgain[iAPV] = 1.0;
    }
  }

  if( fVgain.size() != fNstripsV/128 ){
    fVgain.resize(fNstripsV/128);
    for( int iAPV=0; iAPV<fNstripsV/128; iAPV++ ){
      fVgain[iAPV] = 1.0;
    }
  }

  if( fPedestalMode ){
    fZeroSuppress = false;
  }
  
  // for( UInt_t i = 0; i < rawped.size(); i++ ){
  //   if( (i % 2) == 1 ) continue;
  //   int idx = (int) rawped[i];
	
  //   if( idx < N_APV25_CHAN*nentry ){
  //     fPedestal[idx] = rawped[i+1];
  //   } else {
		
  //     std::cout << "[SBSGEMModule::ReadDatabase]  WARNING: " << " strip " << idx  << " listed but not enough strips in cratemap" << std::endl;
  //   }
  // }

  // for( UInt_t i = 0; i < rawrms.size(); i++ ){
  //   if( (i % 2) == 1 ) continue;
  //   int idx = (int) rawrms[i];
  //   if( idx < N_APV25_CHAN*nentry ){
  //     fRMS[idx] = rawrms[i+1];
  //   } else {
  //     std::cout << "[SBSGEMModule::ReadDatabase]  WARNING: " << " strip " << idx  << " listed but not enough strips in cratemap" << std::endl;
  //   }
  // }

  fclose(file);
  
  return 0;
}

Int_t SBSGEMModule::ReadGeometry( FILE *file, const TDatime &date, Bool_t required ){ //We start with a copy of THaDetectorBase::ReadGeometry and modify accordingly:
  // Read this detector's basic geometry information from the database.
  // Derived classes may override to read more advanced data.

  const char* const here = "ReadGeometry";

  vector<double> position, size, angles;
  Bool_t optional = !required;
  DBRequest request[] = {
    { "position", &position, kDoubleV, 0, optional, 0,
      "\"position\" (detector position [m])" },
    { "size",     &size,     kDoubleV, 0, optional, 1,
      "\"size\" (detector size [m])" },
    { "angle",    &angles,   kDoubleV, 0, true, 0,
      "\"angle\" (detector angles(s) [deg]" },
    { nullptr }
  };
  Int_t err = LoadDB( file, date, request );
  if( err )
    return kInitError;

  if( !position.empty() ) {
    if( position.size() != 3 ) {
      Error( Here(here), "Incorrect number of values = %u for "
	     "detector position. Must be exactly 3. Fix database.",
	     static_cast<unsigned int>(position.size()) );
      return 1;
    }
    fOrigin.SetXYZ( position[0], position[1], position[2] );
  }
  else
    fOrigin.SetXYZ(0,0,0);

  if( !size.empty() ) {
    if( size.size() != 3 ) {
      Error( Here(here), "Incorrect number of values = %u for "
	     "detector size. Must be exactly 3. Fix database.",
	     static_cast<unsigned int>(size.size()) );
      return 2;
    }
    if( size[0] == 0 || size[1] == 0 || size[2] == 0 ) {
      Error( Here(here), "Illegal zero detector dimension. Fix database." );
      return 3;
    }
    if( size[0] < 0 || size[1] < 0 || size[2] < 0 ) {
      Warning( Here(here), "Illegal negative value for detector dimension. "
	       "Taking absolute. Check database." );
    }
    fSize[0] = 0.5 * TMath::Abs(size[0]);
    fSize[1] = 0.5 * TMath::Abs(size[1]);
    fSize[2] = TMath::Abs(size[2]);
  }
  else
    fSize[0] = fSize[1] = fSize[2] = kBig;

  if( !angles.empty() ) {
    if( angles.size() != 1 && angles.size() != 3 ) {
      Error( Here(here), "Incorrect number of values = %u for "
	     "detector angle(s). Must be either 1 or 3. Fix database.",
	     static_cast<unsigned int>(angles.size()) );
      return 4;
    }
    // If one angle is given, it indicates a rotation about y, as before.
    // If three angles are given, they are interpreted as rotations about the X, Y, and Z axes, respectively:
    // 
    if( angles.size() == 1 ) {
      DefineAxes( angles[0] * TMath::DegToRad() );
    }
    else {
      TRotation RotTemp;

      // So let's review how to define the detector axes correctly.

      // THaDetectorBase::DetToTrackCoord(TVector3 p) returns returns p.X * fXax() + p.Y * fYax() + p.Z * fZax() + fOrigin
      // In the standalone code, we do Rot * (p) + fOrigin (essentially):
      // So in matrix form, when we do TRotation::RotateX(alpha), we get:

      // RotTemp * Point =  |  1    0            0         |    |  p.X()  |
      //                    |  0   cos(alpha) -sin(alpha)  | *  |  p.Y()  |
      //                    |  0   sin(alpha)  cos(alpha)  |    |  p.Z()  |
      // 
      // This definition ***appears**** to be consistent with the "sense" of the rotation as applied by the standalone code.
      // The detector axes are defined as the ROWS of the rotation matrix. We will have to test that it is working correctly, however:

      
      
      RotTemp.RotateX( -angles[0] * TMath::DegToRad() );
      RotTemp.RotateY( -angles[1] * TMath::DegToRad() );
      RotTemp.RotateZ( -angles[2] * TMath::DegToRad() );
      
      fXax.SetXYZ( RotTemp.XX(), RotTemp.XY(), RotTemp.XZ() );
      fYax.SetXYZ( RotTemp.YX(), RotTemp.YY(), RotTemp.YZ() );
      fZax.SetXYZ( RotTemp.ZX(), RotTemp.ZY(), RotTemp.ZZ() );
    }
  } else
    DefineAxes(0);

  return 0;
}

    
Int_t SBSGEMModule::DefineVariables( EMode mode ) {
  if( mode == kDefine and fIsSetup ) return kOK;
  fIsSetup = ( mode == kDefine );
  
  //Raw strip info:
  RVarDef varstrip[] = {
    { "nstripsfired",   "Number of strips fired",   "fNstrips_hit" },
    { "strip", "Strip index", "fStrip" },
    { "stripIsU", "U strip?", "fStripIsU"},
    { "stripIsV", "V strip?", "fStripIsV"},
    { "stripADCsamples", "ADC samples (index = isamp+Nsamples*istrip)", "fADCsamples1D" },
    { "striprawADCsamples", "raw ADC samples (no baseline subtraction)", "fRawADCsamples1D" },
    { "stripADCsum", "Sum of ADC samples on a strip", "fADCsums" },
    { "stripisampmax", "sample in which max ADC occurred on a strip", "fMaxSamp" },
    { "stripADCmax", "Value of max ADC sample on a strip", "fADCmax" },
    { "stripTmean", "ADC-weighted mean strip time", "fTmean" },
    { "stripTsigma", "ADC-weighted rms strip time", "fTsigma" },
    { "stripTcorr", "Corrected strip time", "fTcorr" },
    { "stripItrack", "Index of track containing this strip (-1 if not on any track)", "fStripTrackIndex" },
    { "stripADCavg", "average of ADC samples on a strip", "fStripADCavg" },
    { nullptr },
  };


  Int_t ret = DefineVarsFromList( varstrip, mode );

  if( ret != kOK )
    return ret;
  

  RVarDef varclust[] = {
    { "nclustu",   "Number of clusters in u",   "fNclustU" },
    { "clustu_strips",   "u clusters strip multiplicity",   "fUclusters.nstrips" },
    { "clustu_pos",   "u clusters position",   "fUclusters.hitpos_mean" },
    { "clustu_adc",   "u clusters adc sum",   "fUclusters.clusterADCsum" },
    { "clustu_time",   "u clusters time",   "fUclusters.t_mean" },
    { "nclustv",   "Number of clusters in v",   "fNclustV" },
    { "clustv_strips",   "v clusters strip multiplicity",   "fVclusters.nstrips" },
    { "clustv_pos",   "v clusters position",   "fVclusters.hitpos_mean" },
    { "clustv_adc",   "v clusters adc sum",   "fVclusters.clusterADCsum" },
    { "clustv_time",   "v clusters time",   "fVclusters.t_mean" },
    { nullptr },
  };

  ret = DefineVarsFromList( varclust, mode );

  if( ret != kOK )
    return ret;

  RVarDef varhits[] = {
    { "nhits2d",   "Number of 2d hits",   "fN2Dhits" },
    { "hitx",   "local X coordinate of hit",   "fHits.xhit" },
    { "hity",   "local Y coordinate of hit",   "fHits.yhit" },
    { "hitxg",   "transport X coordinate of hit",   "fHits.xghit" },
    { "hityg",   "transport Y coordinate of hit",   "fHits.yghit" },
    { "hitADCasym",   "hit ADC asymmetry",   "fHits.ADCasym" },
    { "hitTdiff",   "hit time difference (u-v)",   "fHits.tdiff" },
    { nullptr },
  };

  ret = DefineVarsFromList( varhits, mode );

  if( ret != kOK )
    return ret;

  return kOK;
    
}

void SBSGEMModule::Clear( Option_t* opt){ //we will want to clear out many more things too
  fNstrips_hit = 0;
  fIsDecoded = false;

  fNclustU = 0;
  fNclustV = 0;
  fUclusters.clear();
  fVclusters.clear();
  fN2Dhits = 0;
  fHits.clear();

  //fStripAxis.clear();
  fADCsamples1D.clear();
  fStripTrackIndex.clear();
  fRawADCsamples1D.clear();

  fStripIsU.clear();
  fStripIsV.clear();
  fStripADCavg.clear();
  
  fUstripIndex.clear();
  fVstripIndex.clear();
  fStrip.clear();
  fAxis.clear();
  fADCsamples.clear();
  fRawADCsamples.clear();
  fADCsums.clear();
  fKeepStrip.clear();
  fMaxSamp.clear();
  fADCmax.clear();
  fTmean.clear();
  fTsigma.clear();
  fTcorr.clear();
  
  return;
}

Int_t   SBSGEMModule::Decode( const THaEvData& evdata ){
  //std::cout << "[SBSGEMModule::Decode " << fName << "]" << std::endl;

  fNstrips_hit = 0;
  //initialize "U" and "V" strip counters to zero:
  fNstrips_hitU = 0;
  fNstrips_hitV = 0;
  
  fUstripIndex.clear();
  fVstripIndex.clear();
  //This could be written more efficiently, in principle. However, it's not yet clear it's a speed bottleneck, so for now let's not worry about it too much:
  for (std::vector<mpdmap_t>::iterator it = fMPDmap.begin() ; it != fMPDmap.end(); ++it){
    //loop over all decode map entries associated with this module (each decode map entry is one APV card)
    Int_t effChan = it->mpd_id << 8 | it->adc_id; //left-shift mpd id by 8 bits and take the bitwise OR with ADC_id to uniquely identify the APV card.
    //mpd_id is not necessarily equal to slot, but that seems to be the convention in many cases
    // Find channel for this crate/slot
    Int_t nchan = evdata.GetNumChan( it->crate, it->slot );

    SBSGEM::GEMaxis_t axis = it->axis == 0 ? SBSGEM::kUaxis : SBSGEM::kVaxis; 
    
    //printf("nchan = %d\n", nchan );

    for( Int_t ichan = 0; ichan < nchan; ++ichan ) { //this is looping over all the "channels" (APV cards) in the crate and slot containing this decode map entry/APV card:
      Int_t chan = evdata.GetNextChan( it->crate, it->slot, ichan ); //"chan" here refers to one APV card 
      //std::cout << it->crate << " " << it->slot << " mpd_id ??? " << it->mpd_id << " " << chan << " " << effChan << std::endl;
      
      if( chan != effChan ) continue; // 


      Int_t nsamp = evdata.GetNumHits( it->crate, it->slot, chan );
      assert(nsamp%fN_MPD_TIME_SAMP==0); //this is making sure that the number of samples is equal to an integer multiple of the number of time samples per strip
      Int_t nstrips = nsamp/fN_MPD_TIME_SAMP; //number of strips fired on this APV card (should be exactly 128 if online zero suppression is NOT used):

      //std::cout << "MPD ID, ADC channel, number of strips fired = " << it->mpd_id << ", "
      //	<< it->adc_id << ", " << nstrips << std::endl;
      
      //declare temporary array to hold common mode values for this APV card and, if necessary, calculate them:
      double commonMode[fN_MPD_TIME_SAMP];

      for( int isamp=0; isamp<fN_MPD_TIME_SAMP; isamp++ ){
	commonMode[isamp] = 0.0;
      }

      vector<int> Strip( nsamp );
      vector<int> rawStrip( nsamp );
      vector<int> rawADC( nsamp );
      vector<double> pedsubADC( nsamp ); //ped-subtracted, not necessarily common-mode subtracted
      vector<double> commonModeSubtractedADC( nsamp );

      //First loop over the hits: populate strip, raw strip, raw ADC, ped sub ADC and common-mode-subtracted aDC:
      for( int iraw=0; iraw<nsamp; iraw++ ){ //NOTE: iraw = isamp + fN_MPD_TIME_SAMP * istrip
	int strip = evdata.GetRawData( it->crate, it->slot, chan, iraw );
	int ADC = evdata.GetData( it->crate, it->slot, chan, iraw );

	rawStrip[iraw] = strip;
	Strip[iraw] = GetStripNumber( strip, it->pos, it->invert );

	double ped = (axis == SBSGEM::kUaxis ) ? fPedestalU[Strip[iraw]] : fPedestalV[Strip[iraw]];

	//not sure if this is correct, ask Ben:
	if( fOnlineZeroSuppression ) ped = 0.0;
	
	rawADC[iraw] = ADC;
	pedsubADC[iraw] = double(ADC) - ped;
	commonModeSubtractedADC[iraw] = double(ADC) - ped; 

	//the calculation of common mode in pedestal mode analysis differs from the
	// offline or online zero suppression analysis; here we use a simple average of all 128 channels:
	if( fPedestalMode && nstrips == fN_APV25_CHAN ){
	  //do simple common-mode calculation involving the simple average of all 128 (ped-subtracted) ADC
	  //values
	  int isamp = iraw%fN_MPD_TIME_SAMP;
	  commonMode[isamp] += (double(ADC)-ped)/double(nstrips);
	}
      }
      
      //(OPTIONAL) second loop over the hits to calculate and apply common-mode correction (sorting method)
      if( !fOnlineZeroSuppression && nstrips == fN_APV25_CHAN && !fPedestalMode ){ //need to calculate common mode:
	for( int isamp=0; isamp<fN_MPD_TIME_SAMP; isamp++ ){
	  vector<double> sortedADCs(fN_APV25_CHAN);
	  
	  for( int ihit=0; ihit<fN_APV25_CHAN; ihit++ ){
	    int iraw = isamp + fN_MPD_TIME_SAMP * ihit;	    
	    sortedADCs[ihit] = pedsubADC[ iraw ];
	  }
	  
	  std::sort( sortedADCs.begin(), sortedADCs.end() );

	  commonMode[isamp] = 0.0;
	  
	  for( int k=28; k<100; k++ ){
	    commonMode[isamp] += sortedADCs[k];
	  }
	  commonMode[isamp] /= 72.0;
	  //moved this to the next loop for efficiency and code re-use:
	  // for( int ihit=0; ihit<fN_APV25_CHAN; ihit++ ){
	  //   int iraw = isamp + fN_MPD_TIME_SAMP * ihit;	
	  //   commonModeSubtractedADC[ iraw ] = pedsubADC[ iraw ] - commonMode[isamp];
	  // }
	  
	}
      }
      
      //std::cout << "finished common mode " << std::endl;
      // Last loop over all the strips and samples in the data and populate/calculate global variables that are passed to track-finding:
      //Int_t ihit = 0;
      for( Int_t istrip = 0; istrip < nstrips; ++istrip ) {
	//Temporary vector to hold ped-subtracted ADC samples for this strip:
	std::vector<double> ADCtemp;
	std::vector<int> rawADCtemp;
	
	//sums over time samples
	double ADCsum_temp = 0.0;
	double maxADC = 0.0;
	UShort_t iSampMax = -1;
	
	//crude timing calculations:
	double Tsum = 0.0;
	double T2sum = 0.0;

	//grab decoded strip number directly:
	int strip = Strip[fN_MPD_TIME_SAMP * istrip];
	
<<<<<<< HEAD
	//NOTE that we are replacing the value of "strip" with the line above!
	// Grab appropriate pedestal based on axis: existing code seems to assume that pedestal is specific to an individual strip, but does not vary
	// sample-to-sample: When operating with online zero suppression, these should all probably be set to zero, 
	//std::cout << GetName() << " " << axis << " " << strip << std::endl;
=======
	//Pedestal has already been subtracted by the time we get herre, but let's grab anyway in case it's needed:
>>>>>>> 453df9bd
	
	double pedtemp = ( axis == SBSGEM::kUaxis ) ? fPedestalU[strip] : fPedestalV[strip];
	double rmstemp = ( axis == SBSGEM::kUaxis ) ? fPedRMSU[strip] : fPedRMSV[strip];
	double gaintemp = ( axis == SBSGEM::kUaxis ) ? fUgain[strip/128] : fVgain[strip/128]; //should probably not hard-code 128 here
	
<<<<<<< HEAD
	// std::cout << "pedestal temp, rms temp, nsigma cut, threshold, zero suppress = " << pedtemp << ", " << rmstemp << ", " << fZeroSuppressRMS
	//   	  << ", " << fZeroSuppressRMS * rmstemp << ", " << fZeroSuppress << std::endl;
=======
	// std::cout << "pedestal temp, rms temp, nsigma cut, threshold, zero suppress, pedestal mode = " << pedtemp << ", " << rmstemp << ", " << fZeroSuppressRMS
	//   	  << ", " << fZeroSuppressRMS * rmstemp << ", " << fZeroSuppress << ", " << fPedestalMode << std::endl;
>>>>>>> 453df9bd
	
	//Now loop over the time samples:
	for( Int_t adc_samp = 0; adc_samp < fN_MPD_TIME_SAMP; adc_samp++ ){

	  int iraw = adc_samp + fN_MPD_TIME_SAMP * istrip;

	  //If applicable, subtract common-mode here:
	  if( (fPedestalMode || !fOnlineZeroSuppression) && nstrips == fN_APV25_CHAN ){
	    commonModeSubtractedADC[ iraw ] = pedsubADC[ iraw ] - commonMode[adc_samp];
	  }
	  
	  // Int_t ihit = adc_samp + fN_MPD_TIME_SAMP * istrip; //index in the "hit" array for this APV card:
	  // assert(ihit<nsamp);
	  
	  
	  //Int_t rawADC = evdata.GetData(it->crate, it->slot, chan, ihit);
	  Int_t RawADC = rawADC[iraw]; //this value has no corrections applied:
         
	  //cout << adc_samp << " " << istrip << " " << rawADC << " ";// << endl;
	  
	  rawADCtemp.push_back( RawADC );

	  //The following value already has pedestal and common-mode subtracted:
	  double ADCvalue = commonModeSubtractedADC[iraw]; //zero-suppress BEFORE we apply gain correction

	  // if( fPedestalMode ){ //If we are analyzing pedestal data, DON'T substract the pedestal
	  //   ADCvalue = commonModeSubtractedADC[adc_samp][istrip];
	  // }
	  //pedestal-subtracted ADC values:
	  ADCtemp.push_back( ADCvalue );
	  // fadc[adc_samp][fNch] =  evdata.GetData(it->crate, it->slot,
	  // 					 chan, isamp++) - fPedestal[strip];

	  ADCsum_temp += ADCvalue;
	  //cout << ADCvalue << " "<< endl;
	  if( iSampMax < 0 || ADCvalue > maxADC ){
	    maxADC = ADCvalue;
	    iSampMax = adc_samp;
	  }

	  //for crude strip timing, just take simple time bins at the center of each sample (we'll worry about trigger time words later):
	  double Tsamp = fSamplePeriod * ( adc_samp + 0.5 );
	  
	  Tsum += Tsamp * ADCvalue;
	  T2sum += pow(Tsamp,2) * ADCvalue;
	  
	  //assert( ((UInt_t) fNch) < fMPDmap.size()*fN_APV25_CHAN );
	  //assert( fNstrips_hit < fMPDmap.size()*fN_APV25_CHAN );
	}
	assert(strip>=0); // Make sure we don't end up with negative strip numbers!
	// Zero suppression based on third time sample only?
	//Maybe better to do based on max ADC sample:

	//cout << ADCsum_temp << " >? " << fThresholdStripSum << "; " 
	//   << ADCsum_temp/double(fN_MPD_TIME_SAMP) << " >? " << fZeroSuppressRMS*rmstemp << "; " 
	//   << maxADC << " >? " << fZeroSuppressRMS*rmstemp 
	//   << "; " << fThresholdSample << endl;
	
	//the ROOTgui multicrate uses a threshold on the AVERAGE ADC sample (not the MAX). To be consistent
	// with how the "Hit" root files are produced, let's use the same threshold;
	// this amounts to using a higher effective threshold than cutting on the max ADC sample would have been:
	//fThresholdStripSum is in many respects redundant with fZeroSuppressRMS
	if(!fZeroSuppress ||
	   ( ADCsum_temp/double(fN_MPD_TIME_SAMP) > fZeroSuppressRMS*rmstemp &&
	     maxADC > fThresholdSample && ADCsum_temp > fThresholdStripSum ) ){ //Default threshold is 5-sigma!
	  //Increment hit count and populate decoded data structures:
<<<<<<< HEAD
=======
	  //Theshold on the max. sample is also not used in the standalone decoder, but for sufficiently low values should be redundant with the
	  //threshold on the average ADC
>>>>>>> 453df9bd
	  
	  //NOW apply gain correction:
	  //Don't apply any gain correction if we are doing pedestal mode analysis:
	  for( Int_t isamp=0; isamp<fN_MPD_TIME_SAMP; isamp++ ){
	    if( !fPedestalMode ) ADCtemp[isamp] /= gaintemp;
	  }
	  
	  //  ADCsum_temp /= gaintemp;
	
	  
	  fStrip.push_back( strip );
	  fAxis.push_back( axis );
	  //std::cout << "axis, Int_t(axis) = " << axis << ", " << Int_t(axis) << std::endl;
	  //fStripAxis.push_back( Int_t(axis) );
	  fADCsamples.push_back( ADCtemp ); //pedestal-subtracted
	  fRawADCsamples.push_back( rawADCtemp ); //Raw
	  for( Int_t isamp=0; isamp<fN_MPD_TIME_SAMP; isamp++ ){
	    fADCsamples1D.push_back( ADCtemp[isamp] );
	    fRawADCsamples1D.push_back( rawADCtemp[isamp] );
	  }
	  fStripTrackIndex.push_back( -1 ); //This could be modified later based on tracking results
	  
	  fKeepStrip.push_back( true ); //keep all strips by default
	  fMaxSamp.push_back( iSampMax );

	  if( !fPedestalMode ) maxADC /= gaintemp;
	  
	  fADCmax.push_back( maxADC );
	  fTmean.push_back( Tsum/ADCsum_temp );
	  fTsigma.push_back( sqrt( T2sum/ADCsum_temp - pow( fTmean.back(), 2 ) ) );
	  fTcorr.push_back( fTmean.back() ); //don't apply any corrections for now

	  if( !fPedestalMode ) ADCsum_temp /= gaintemp;

	  fADCsums.push_back( ADCsum_temp ); //sum of all (pedestal-subtracted) samples

	  fStripADCavg.push_back( ADCsum_temp/double(fN_MPD_TIME_SAMP) );

	  UInt_t isU = (axis == SBSGEM::kUaxis) ? 1 : 0;
	  UInt_t isV = (axis == SBSGEM::kVaxis) ? 1 : 0;
	  fStripIsU.push_back( isU );
	  fStripIsV.push_back( isV );
	  
	  if( axis == SBSGEM::kUaxis ) fUstripIndex[strip] = fNstrips_hit;
	  if( axis == SBSGEM::kVaxis ) fVstripIndex[strip] = fNstrips_hit;

	  //std::cout << "starting pedestal histograms..." << std::endl;
	  
	  if( fPedestalMode ){ //fill pedestal histograms:
	    int iAPV = strip/fN_APV25_CHAN;
	    
	    if( axis == SBSGEM::kUaxis ){
	      for( int isamp=0; isamp<fN_MPD_TIME_SAMP; isamp++ ){
		// std::cout << "U axis: isamp, strip, rawADC, ADC, ped, commonmode = " << isamp << ", " << strip << ", "
		// 	  << rawADCtemp[isamp] << ", " << ADCtemp[isamp] << ", " << pedtemp << ", " << commonMode[isamp] << std::endl;
		
		hrawADCs_by_stripU->Fill( strip, rawADCtemp[isamp] );
		hpedestal_subtracted_ADCs_by_stripU->Fill( strip, ADCtemp[isamp] ); //common-mode AND ped-subtracted
		hcommonmode_subtracted_ADCs_by_stripU->Fill( strip, ADCtemp[isamp] + pedtemp ); //common-mode subtraction only, no ped:
		hpedestal_subtracted_rawADCs_by_stripU->Fill( strip, ADCtemp[isamp] + commonMode[isamp] ); //pedestal subtraction only, no common-mode

		hpedestal_subtracted_rawADCsU->Fill( ADCtemp[isamp] + commonMode[isamp] ); //1D distribution of ped-subtracted ADCs w/o common-mode subtraction
		hpedestal_subtracted_ADCsU->Fill( ADCtemp[isamp] ); //1D distribution of ped-and-common-mode subtracted ADCs

		hcommonmode_mean_by_APV_U->Fill( iAPV, commonMode[isamp] );
		// ( (TH2F*) (*hrawADCs_by_strip_sampleU)[isamp] )->Fill( strip, rawADCtemp[isamp] );
		// //for this one, we add back in the pedestal:
		// ( (TH2F*) (*hcommonmode_subtracted_ADCs_by_strip_sampleU)[isamp] )->Fill( strip, ADCtemp[isamp] + pedtemp );
		// ( (TH2F*) (*hpedestal_subtracted_ADCs_by_strip_sampleU)[isamp] )->Fill( strip, ADCtemp[isamp] );
	      }
	    } else {
	      for( int isamp=0; isamp<fN_MPD_TIME_SAMP; isamp++ ){
		// std::cout << "V axis: isamp, strip, rawADC, ADC, ped, commonmode = " << isamp << ", " << strip << ", "
		// 	  << rawADCtemp[isamp] << ", " << ADCtemp[isamp] << ", " << pedtemp << ", " << commonMode[isamp] << std::endl;
		hrawADCs_by_stripV->Fill( strip, rawADCtemp[isamp] );
		hpedestal_subtracted_ADCs_by_stripV->Fill( strip, ADCtemp[isamp] );
		hcommonmode_subtracted_ADCs_by_stripV->Fill( strip, ADCtemp[isamp] + pedtemp );
		hpedestal_subtracted_rawADCs_by_stripV->Fill( strip, ADCtemp[isamp] + commonMode[isamp] );

		hpedestal_subtracted_rawADCsV->Fill( ADCtemp[isamp] + commonMode[isamp] );
		hpedestal_subtracted_ADCsV->Fill( ADCtemp[isamp] );

		
		hcommonmode_mean_by_APV_V->Fill( iAPV, commonMode[isamp] );
		
		// ( (TH2F*) (*hrawADCs_by_strip_sampleV)[isamp] )->Fill( strip, rawADCtemp[isamp] );
		// ( (TH2F*) (*hcommonmode_subtracted_ADCs_by_strip_sampleV)[isamp] )->Fill( strip, ADCtemp[isamp] );
		// ( (TH2F*) (*hpedestal_subtracted_ADCs_by_strip_sampleV)[isamp] )->Fill( strip, ADCtemp[isamp] - pedtemp );
	      }
	    }

	    // std::cout << "finished pedestal histograms..." << std::endl;
	    
	  }
	  
	  fNstrips_hit++;
	}
      } //end loop over strips on this APV card
    } //end loop over APV cards with hits
  } //end loop on decode map entries for this module

  fNstrips_hitU = fUstripIndex.size();
  fNstrips_hitV = fVstripIndex.size();
  
  //std::cout << fName << " decoded, number of strips fired = " << fNstrips_hit << std::endl;

  fIsDecoded = true;
  
  return 0;
}

void SBSGEMModule::find_2Dhits(){ //version with no arguments calls 1D cluster finding with default (wide-open) track search constraints
  //these functions will fill the 1D cluster arrays:
  
  find_clusters_1D(SBSGEM::kUaxis); //u strips
  find_clusters_1D(SBSGEM::kVaxis); //v strips

  //Now make 2D clusters:

  if( fNclustU > 0 && fNclustV > 0 ){
  
    fxcmin = -1.e12;
    fxcmax = 1.e12;
    fycmin = -1.e12;
    fycmax = 1.e12;
  
    fill_2D_hit_arrays();

    //std::cout << "Module " << fName << ", found " << fHits.size() << " 2D cluster candidates" << std::endl;
  }
}

void SBSGEMModule::find_2Dhits(TVector2 constraint_center, TVector2 constraint_width ){
  //constraint center and constraint width are assumed given in meters in "local" detector x,y coordinates.

  double ucenter = constraint_center.X() * fPxU + constraint_center.Y() * fPyU;
  double vcenter = constraint_center.X() * fPxV + constraint_center.Y() * fPyV;

  //To determine the constraint width along u/v, we need to transform the X/Y constraint widths, which define a rectangular region,
  //into U and V limits for 1D clustering:

  double umin,umax,vmin,vmax;

  double xmin = constraint_center.X() - constraint_width.X();
  double xmax = constraint_center.X() + constraint_width.X();
  double ymin = constraint_center.Y() - constraint_width.Y();
  double ymax = constraint_center.Y() + constraint_width.Y();

  //store these for later use:
  fxcmin = xmin;
  fxcmax = xmax;
  fycmin = ymin;
  fycmax = ymax;
  
  //check the four corners of the rectangle and compute the maximum values of u and v occuring at the four corners of the rectangular region:
  // NOTE: we will ALSO enforce the 2D search region in X and Y when we combine 1D U/V clusters into 2D X/Y hits, which, depending on the U/V strip orientation
  // can exclude some 2D hits that would have passed the U/V constraints defined by the corners of the X/Y rectangle, but been outside the X/Y constraint rectangle

  double u00 = xmin * fPxU + ymin * fPyU;
  double u01 = xmin * fPxU + ymax * fPyU;
  double u10 = xmax * fPxU + ymin * fPyU;
  double u11 = xmax * fPxU + ymax * fPyU;

  //this is some elegant-looking (compact) code, but perhaps algorithmically clunky:
  umin = std::min( u00, std::min(u01, std::min(u10, u11) ) );
  umax = std::max( u00, std::max(u01, std::max(u10, u11) ) );

  double v00 = xmin * fPxV + ymin * fPyV;
  double v01 = xmin * fPxV + ymax * fPyV;
  double v10 = xmax * fPxV + ymin * fPyV;
  double v11 = xmax * fPxV + ymax * fPyV;
  
  vmin = std::min( v00, std::min(v01, std::min(v10, v11) ) );
  vmax = std::max( v00, std::max(v01, std::max(v10, v11) ) );

  //The following routines will loop on all the strips and populate the 1D "cluster list" (vector<sbsgemcluster_t> )
  //Taking half the difference between max and min as the "width" is consistent with how it is used in
  // find_clusters_1D; i.e., the peak is required to be within |peak position - constraint center| <= constraint width
  find_clusters_1D(SBSGEM::kUaxis, ucenter, (umax-umin)/2.0 ); //U clusters
  find_clusters_1D(SBSGEM::kVaxis, vcenter, (vmax-vmin)/2.0 );  //V clusters

  //Now make 2D clusters
  
  fill_2D_hit_arrays();
}

void SBSGEMModule::find_clusters_1D( SBSGEM::GEMaxis_t axis, Double_t constraint_center, Double_t constraint_width ){

  //Constraint center and constraint width are assumed to be given in "standard" Hall A units (meters) in module-local coordinates
  // (SPECIFICALLY: constraint center and constraint width are assumed to refer to the direction measured by the strips being considered here)
  //This method will generally only be called by the reconstruction methods of SBSGEMTrackerBase

  // cout << "constraint center, constraint width = " << constraint_center << ", " << constraint_width << endl;
  
  if( !fIsDecoded ){
    cout << "find_clusters invoked before decoding for GEM Module " << GetName() << ", doing nothing" << endl;
    return;
  }

  UShort_t maxsep;
  UShort_t maxsepcoord; 
  UInt_t Nstrips;
  Double_t pitch;

  if( axis == SBSGEM::kUaxis ){
    maxsep = fMaxNeighborsU_totalcharge;
    maxsepcoord = fMaxNeighborsU_hitpos; 
    Nstrips = fNstripsU;
    pitch = fUStripPitch;
    fNclustU = 0;
    fUclusters.clear();
  } else { //V axis, no need to compare axis to kVaxis:
    maxsep = fMaxNeighborsV_totalcharge;
    maxsepcoord = fMaxNeighborsV_hitpos; 
    Nstrips = fNstripsV;
    pitch = fVStripPitch;
    fNclustV = 0;
    fVclusters.clear();
  }
  
  std::set<UShort_t> striplist;  //sorted list of strips for 1D clustering
  std::map<UShort_t, UInt_t> hitindex; //key = strip ID, mapped value = index in decoded hit array, needed to access the other information efficiently:
  std::map<UShort_t, Double_t> pedrms_strip;
  
  for( int ihit=0; ihit<fNstrips_hit; ihit++ ){
    if( fAxis[ihit] == axis && fKeepStrip[ihit] ){
      
      bool newstrip = (striplist.insert( fStrip[ihit] ) ).second;

      if( newstrip ){ //should always be true:
	hitindex[fStrip[ihit]] = ihit;
	if( axis == SBSGEM::kUaxis ){
	  pedrms_strip[fStrip[ihit]] = fPedRMSU[fStrip[ihit]];
	} else {
	  pedrms_strip[fStrip[ihit]] = fPedRMSV[fStrip[ihit]];
	}
      }
    }
  }

  std::set<UShort_t> localmaxima;
  std::map<UShort_t,bool> islocalmax;
  //std::map<UShort_t,bool> passed_constraint;
  
  
  for( std::set<UShort_t>::iterator i=striplist.begin(); i != striplist.end(); ++i ){
    int strip = *i;
    //int hitidx = hitindex[strip];
    islocalmax[strip] = false;

    double sumstrip = fADCsums[hitindex[strip]];
    double sumleft = 0.0;
    double sumright = 0.0;

    
    if( striplist.find( strip - 1 ) != striplist.end() ){
      sumleft = fADCsums[hitindex[strip-1]]; //if strip - 1 is found in strip list, hitindex is guaranteed to have been initialized above
    }
    if( striplist.find( strip + 1 ) != striplist.end() ){
      sumright = fADCsums[hitindex[strip+1]];
    }

    if( sumstrip >= sumleft && sumstrip >= sumright ){ //new local max:
      islocalmax[strip] = true;
      localmaxima.insert( strip );
    } 
  } // end loop over list of strips along this axis:

  //cout << "before peak erasing, n local maxima = " << localmaxima.size() << endl;
  
  vector<int> peakstoerase; 

  //now calculate "prominence" for all peaks and erase "insignificant" peaks:

  for( std::set<UShort_t>::iterator i=localmaxima.begin(); i != localmaxima.end(); ++i ){
    int stripmax = *i;

    double ADCmax = fADCsums[hitindex[stripmax]];
    double prominence = ADCmax;

    int striplo = stripmax, striphi = stripmax;
    double ADCminright=ADCmax, ADCminleft=ADCmax;

    bool higherpeakright=false,higherpeakleft=false;
    int peakright = -1, peakleft = -1;

    while( striplist.find( striphi+1 ) != striplist.end() ){
      striphi++;

      Double_t ADCtest = fADCsums[hitindex[striphi]];
      
      if( ADCtest < ADCminright && !higherpeakright ){ //as long as we haven't yet found a higher peak to the right, this is the lowest point between the current maximum and the next higher peak to the right:
	ADCminright = ADCtest;
      }

      if( islocalmax[striphi] && ADCtest > ADCmax ){ //then this peak is in a contiguous group with another higher peak to the right:
	higherpeakright = true;
	peakright = striphi;
      }
    }

    while( striplist.find(striplo-1) != striplist.end() ){
      striplo--;
      Double_t ADCtest = fADCsums[hitindex[striplo]];
      if( ADCtest < ADCminleft && !higherpeakleft ){ //as long as we haven't yet found a higher peak to the left, this is the lowest point between the current maximum and the next higher peak to the left:
	ADCminleft = ADCtest;
      }

      if( islocalmax[striplo] && ADCtest > ADCmax ){ //then this peak is in a contiguous group with another higher peak to the left:
	higherpeakleft = true;
	peakleft = striplo;
      }
    }

    //    double sigma_sum = sqrt( double(fN_MPD_TIME_SAMP) )*fZeroSuppressRMS; //~25-50 ADC

    // the above calculation is not consistent with the intended usages of the above variables.
    // We should instead use the pedestal RMS value for the strip in question. The strip RMS values
    // represent the RMS of the AVERAGE of the samples. So the prominence threshold should be expressed in terms of the same thing to be consistent:
    double sigma_sum = double(fN_MPD_TIME_SAMP)*pedrms_strip[stripmax]; //Typically 60-70 ADC. Since pedrms_strip represents the rms of the sum of the ADC samples divided by the number of samples, to get the RMS of the sum, we need only multiply by the number of samples.
    //A 5-sigma threshold on this quantity would typically be about 300-350 ADC.
    
    bool peak_close = false;
    if( !higherpeakleft ) ADCminleft = 0.0;
    if( !higherpeakright ) ADCminright = 0.0;

    if( higherpeakright || higherpeakleft ){ //this peak is contiguous with higher peaks on either the left or right or both:
      prominence = ADCmax - std::max( ADCminleft, ADCminright ); //subtract the higher of the two valleys to get the prominence

      if( higherpeakleft && std::abs( peakleft - stripmax ) <= 2*maxsep ) peak_close = true;
      if( higherpeakright && std::abs( peakright - stripmax ) <= 2*maxsep ) peak_close = true;

      if( peak_close && (prominence < fThresh_2ndMax_nsigma * sigma_sum ||
			 prominence/ADCmax < fThresh_2ndMax_fraction ) ){
	peakstoerase.push_back( stripmax );
      }
    }
  }

  //Erase "insignificant" peaks (those in contiguous grouping with higher peak with prominence below thresholds):
  for( int ipeak=0; ipeak<peakstoerase.size(); ipeak++ ){
    localmaxima.erase( peakstoerase[ipeak] );
    islocalmax[peakstoerase[ipeak]] = false;
  }

  //cout << "After peak erasing, n local maxima = " << localmaxima.size() << endl;
  
  
  //Cluster formation and cluster splitting from remaining local maxima:
  for( std::set<UShort_t>::iterator i = localmaxima.begin(); i != localmaxima.end(); ++i ){
    int stripmax = *i;
    int striplo = stripmax;
    int striphi = stripmax;
    double ADCmax = fADCsums[hitindex[stripmax]];

    while( striplist.find( striplo-1 ) != striplist.end() &&
	   stripmax - striplo < maxsep ){
      striplo--;
    }

    while( striplist.find( striphi+1 ) != striplist.end() &&
	   striphi - stripmax < maxsep ){
      striphi++;
    }

    int nstrips = striphi-striplo+1;

    double sumx = 0.0, sumx2 = 0.0, sumADC = 0.0, sumt = 0.0, sumt2 = 0.0;
    double sumwx = 0.0;

    map<int,double> splitfraction;
    vector<double> stripADCsum(nstrips);

    double maxpos = (stripmax + 0.5 - 0.5*Nstrips) * pitch;

    //If peak position falls inside the "track search region" constraint, add a new cluster: 
    if( fabs( maxpos - constraint_center ) <= constraint_width ){
      
      //create a cluster, but don't add it to the 1D cluster array unless it passes the track search region constraint:
      sbsgemcluster_t clusttemp;
      clusttemp.nstrips = nstrips;
      clusttemp.istriplo = striplo;
      clusttemp.istriphi = striphi;
      clusttemp.istripmax = stripmax;
      clusttemp.ADCsamples.resize(fN_MPD_TIME_SAMP);
      clusttemp.stripADCsum.clear();
      clusttemp.hitindex.clear();
      
      for( int isamp=0; isamp<fN_MPD_TIME_SAMP; isamp++ ){ //initialize cluster-summed ADC samples to zero:
	clusttemp.ADCsamples[isamp] = 0.0;
      }
      
      for( int istrip=striplo; istrip<=striphi; istrip++ ){
	//int nmax_strip = 1;
	double sumweight = ADCmax/(1.0 + pow( (stripmax-istrip)*pitch/fSigma_hitshape, 2 ) );
	double maxweight = sumweight;
	for( int jstrip=istrip-maxsep; jstrip<=istrip+maxsep; jstrip++ ){
	  if( localmaxima.find( jstrip ) != localmaxima.end() && jstrip != stripmax ){
	    sumweight += fADCsums[hitindex[jstrip]]/( 1.0 + pow( (jstrip-istrip)*pitch/fSigma_hitshape, 2 ) );
	  }
	}
   
	splitfraction[istrip] = maxweight/sumweight;

	double hitpos = (istrip + 0.5 - 0.5*Nstrips) * pitch; //local hit position along direction measured by these strips
	double ADCstrip = fADCsums[hitindex[istrip]] * splitfraction[istrip];
	double tstrip = fTmean[hitindex[istrip]];

	for( int isamp=0; isamp<fN_MPD_TIME_SAMP; isamp++ ){
	  clusttemp.ADCsamples[isamp] += fADCsamples[hitindex[istrip]][isamp]*splitfraction[istrip];
	}

	clusttemp.stripADCsum.push_back( ADCstrip );

	clusttemp.hitindex.push_back( hitindex[istrip] ); //do we use this anywhere? Yes, it is good to keep track of this if we want to access raw strip info later on 
	
	sumADC += ADCstrip;
	
	if( std::abs( istrip - stripmax ) <= std::max(UShort_t(1),std::min(maxsepcoord,maxsep)) ){ 
	  sumx += hitpos * ADCstrip;
	  sumx2 += pow(hitpos,2) * ADCstrip;
	  sumwx += ADCstrip;
	  //use same strip cuts for cluster timing determination as for position reconstruction: may revisit later:
	  sumt += tstrip * ADCstrip;
	  sumt2 += pow(tstrip,2) * ADCstrip;
	} 
      }

      clusttemp.hitpos_mean = sumx / sumwx;
      clusttemp.hitpos_sigma = sqrt( sumx2/sumwx - pow(clusttemp.hitpos_mean,2) );
      clusttemp.clusterADCsum = sumADC;
      clusttemp.t_mean = sumt / sumwx;
      clusttemp.t_sigma = sqrt( sumt2 / sumwx - pow(clusttemp.t_mean,2) );

      // In the standalone we don't apply an independent threshold on the cluster sum in the context of 1D cluster-finding:
      // if( sumADC >= fThresholdClusterSum ){
      if( axis == SBSGEM::kVaxis ){
	fVclusters.push_back( clusttemp );
	fNclustV++;
      } else {
	fUclusters.push_back( clusttemp );
	fNclustU++;
      }

	// std::cout << "found cluster, (axis, istripmax, nstrips, ADCsum, hit pos (mm) )=(" << axis << ", " << clusttemp.istripmax << ", "
	// 	  << clusttemp.nstrips << ", " << clusttemp.clusterADCsum
	// 	  << ", " << clusttemp.hitpos_mean*1000.0 << ")" << std::endl;
	
      //}
    } //Check if peak is inside track search region constraint
  } //end loop on local maxima
}

void SBSGEMModule::fill_2D_hit_arrays(){
  //Clear out the 2D hit array to get rid of any leftover junk from prior events:
  fHits.clear();
    
  //This routine is simple: just form all possible 2D hits from combining one "U" cluster with one "V" cluster. Here we assume that find_clusters_1D has already
  //been called, if that is NOT the case, then this routine will just do nothing:
  for( int iu=0; iu<fUclusters.size(); iu++ ){
    for( int iv=0; iv<fVclusters.size(); iv++ ){
      //Initialize sums for computing cluster and strip correlation coefficients:
      sbsgemhit_t hittemp; // declare a temporary "hit" object:

      //copying overhead, might be inefficient:
      //sbsgemcluster_t uclusttemp = fUclusters[iu];
      //sbsgemcluster_t vclusttemp = fVclusters[iv];
      
      //Initialize "keep" to true:
      hittemp.keep = true;
      hittemp.ontrack = false;
      hittemp.trackidx = -1;
      hittemp.iuclust = iu;
      hittemp.ivclust = iv;
      
      hittemp.uhit = fUclusters[iu].hitpos_mean;
      hittemp.vhit = fVclusters[iv].hitpos_mean;

      double pos_maxstripu = ( fUclusters[iu].istripmax + 0.5 - 0.5*fNstripsU ) * fUStripPitch;
      double pos_maxstripv = ( fVclusters[iv].istripmax + 0.5 - 0.5*fNstripsV ) * fVStripPitch;

      //"Cluster moments" defined as differences between reconstructed hit position and center of strip with max. signal in the cluster:
      hittemp.umom = (hittemp.uhit - pos_maxstripu)/fUStripPitch;
      hittemp.vmom = (hittemp.vhit - pos_maxstripv)/fVStripPitch;
      
      TVector2 UVtemp(hittemp.uhit,hittemp.vhit);
      TVector2 XYtemp = UVtoXY( UVtemp );

      hittemp.xhit = XYtemp.X();
      hittemp.yhit = XYtemp.Y();

      //Check if candidate 2D hit is inside the constraint region before doing anything else:
      if( fxcmin <= hittemp.xhit && hittemp.xhit <= fxcmax &&
	  fycmin <= hittemp.yhit && hittemp.yhit <= fycmax ){
    
	hittemp.thit = 0.5*(fUclusters[iu].t_mean + fVclusters[iv].t_mean);
	hittemp.Ehit = 0.5*(fUclusters[iu].clusterADCsum + fVclusters[iv].clusterADCsum);
	
	hittemp.thitcorr = hittemp.thit; //don't apply any corrections on thit yet
	
	//Next up is to calculate "global" hit coordinates (actually coordinates in "tracker-local" system)
	//DetToTrackCoord is a utility function defined in THaDetectorBase
	TVector3 hitpos_global = DetToTrackCoord( hittemp.xhit, hittemp.yhit );
	
	// Unclear whether it is actually necessary to store these variables, but we also probably want to avoid 
	// repeated calls to THaDetectorBase::DetToTrackCoord, so let's keep these for now:
	hittemp.xghit = hitpos_global.X();
	hittemp.yghit = hitpos_global.Y();
	hittemp.zghit = hitpos_global.Z();
	
	hittemp.ADCasym = ( fUclusters[iu].clusterADCsum - fVclusters[iv].clusterADCsum )/( 2.0*hittemp.Ehit );
	hittemp.tdiff = fUclusters[iu].t_mean - fVclusters[iv].t_mean;
	
	//Calculate correlation coefficients:
	hittemp.corrcoeff_clust = CorrCoeff( fN_MPD_TIME_SAMP, fUclusters[iu].ADCsamples, fVclusters[iv].ADCsamples );
	
	//compute index of strip with max ADC sum within cluster strip array:
	int ustripidx = fUclusters[iu].istripmax-fUclusters[iu].istriplo; //
	int vstripidx = fVclusters[iv].istripmax-fVclusters[iv].istriplo; // 
	
	//compute index of strip with max ADC sum within decoded hit array:
	int uhitidx = fUclusters[iu].hitindex[ustripidx]; 
	int vhitidx = fVclusters[iv].hitindex[vstripidx];
	
	hittemp.corrcoeff_strip = CorrCoeff( fN_MPD_TIME_SAMP, fADCsamples[uhitidx], fADCsamples[vhitidx] );
	
	//Okay, that should be everything. Now add it to the 2D hit array:
	fHits.push_back( hittemp );
	fN2Dhits++;
      } //end check that 2D point is inside track search region
    } //end loop over "V" clusters
  } //end loop over "U" clusters

  
  
}

void    SBSGEMModule::Print( Option_t* opt) const{
  return;
}

Int_t   SBSGEMModule::Begin( THaRunBase* r){ //Does nothing
  //Here we can create some histograms that will be written to the ROOT file:
  //This is a natural place to do the hit maps/efficiency maps:

  //pulled these lines out of the if-block below to avoid code duplication:
  TString histname,histtitle;
  TString detname = GetParent()->GetName();
  detname.ReplaceAll(".","_");
  detname += "_";
  detname += GetName();
  
  if( fMakeEfficiencyPlots ){
    
  
    fhdidhitx = new TH1F( histname.Format( "hdidhitx_%s", detname.Data() ), "local x coordinate of hits on good tracks (m)", 100, -0.51*GetXSize(), 0.51*GetXSize() );
    fhdidhity = new TH1F( histname.Format( "hdidhity_%s", detname.Data() ), "local y coordinate of hits on good tracks (m)", 100, -0.51*GetYSize(), 0.51*GetYSize() );
    fhdidhitxy = new TH2F( histname.Format( "hdidhitxy_%s", detname.Data() ), "x vs y of hits on good tracks (m)",
			   100, -0.51*GetYSize(), 0.51*GetYSize(),
			   100, -0.51*GetXSize(), 0.51*GetXSize() );

    fhshouldhitx = new TH1F( histname.Format( "hshouldhitx_%s", detname.Data() ), "x of good track passing through (m)", 100, -0.51*GetXSize(), 0.51*GetXSize() );
    fhshouldhity = new TH1F( histname.Format( "hshouldhity_%s", detname.Data() ), "y of good track passing through (m)", 100, -0.51*GetYSize(), 0.51*GetYSize() );
    fhshouldhitxy = new TH2F( histname.Format( "hshouldhitxy_%s", detname.Data() ), "x vs y of good track passing through (m)",
			      100, -0.51*GetYSize(), 0.51*GetYSize(),
			      100, -0.51*GetXSize(), 0.51*GetXSize() );			
  }

  if( fPedestalMode ){ //make pedestal histograms:

    //Procedure:
    // 1. Analyze pedestal data with no pedestals supplied from the database.
    // 2. Extract "coarse" strip offsets from raw ADC histograms (i.e., common-mode means)
    // 3. Extract "fine" strip offsets from common-mode-subtracted histograms 
    // 3. Add "coarse" strip offsets (common-mode means) back into "common-mode subtracted" ADC 
    
    hrawADCs_by_stripU = new TH2F( histname.Format( "hrawADCs_by_stripU_%s", detname.Data() ), "Raw ADCs by U strip number, no corrections",
				   fNstripsU, -0.5, fNstripsU-0.5,
				   2048, -0.5, 4095.5 );
    hrawADCs_by_stripV = new TH2F( histname.Format( "hrawADCs_by_stripV_%s", detname.Data() ), "Raw ADCs by V strip number, no corrections",
				   fNstripsV, -0.5, fNstripsV-0.5,
				   2048, -0.5, 4095.5 );

    hcommonmode_subtracted_ADCs_by_stripU = new TH2F( histname.Format( "hpedestalU_%s", detname.Data() ), "ADCs by U strip number, w/common mode correction, no ped. subtraction",
						      fNstripsU, -0.5, fNstripsU-0.5,
						      2500, -500.0, 4500.0 );
    hcommonmode_subtracted_ADCs_by_stripV = new TH2F( histname.Format( "hpedestalV_%s", detname.Data() ), "ADCs by V strip number, w/common mode correction, no ped. subtraction",
						      fNstripsV, -0.5, fNstripsV-0.5,
						      2500, -500.0, 4500.0 );

    hpedestal_subtracted_ADCs_by_stripU = new TH2F( histname.Format( "hADCpedsubU_%s", detname.Data() ), "Pedestal and common-mode subtracted ADCs by U strip number",
						    fNstripsU, -0.5, fNstripsU-0.5,
						    1000,-500.,500. );
    hpedestal_subtracted_ADCs_by_stripV = new TH2F( histname.Format( "hADCpedsubV_%s", detname.Data() ), "Pedestal and common-mode subtracted ADCs by V strip number",
						    fNstripsV, -0.5, fNstripsV-0.5,
						    1000,-500.,500. );

    hpedestal_subtracted_rawADCs_by_stripU = new TH2F( histname.Format( "hrawADCpedsubU_%s", detname.Data() ), "ADCs by U strip, ped-subtracted, no common-mode correction",
						       fNstripsU, -0.5, fNstripsU-0.5,
						       2500,-500.,4500. );
    hpedestal_subtracted_rawADCs_by_stripV = new TH2F( histname.Format( "hrawADCpedsubV_%s", detname.Data() ), "ADCs by V strip, ped-subtracted, no common-mode correction",
						       fNstripsV, -0.5, fNstripsV-0.5,
						       2500,-500.,4500. );

    hpedestal_subtracted_rawADCsU = new TH1F( histname.Format( "hrawADCpedsubU_allstrips_%s", detname.Data() ), "distribution of ped-subtracted U strip ADCs w/o common-mode correction",
					      2500, -500.,4500. );
    hpedestal_subtracted_rawADCsV = new TH1F( histname.Format( "hrawADCpedsubV_allstrips_%s", detname.Data() ), "distribution of ped-subtracted V strip ADCs w/o common-mode correction",
					      2500, -500.,4500. );

    hpedestal_subtracted_ADCsU = new TH1F( histname.Format( "hADCpedsubU_allstrips_%s", detname.Data() ), "distribution of ped-subtracted U strip ADCs w/common-mode correction",
					      1000, -500.,500. );
    hpedestal_subtracted_ADCsV = new TH1F( histname.Format( "hADCpedsubV_allstrips_%s", detname.Data() ), "distribution of ped-subtracted V strip ADCs w/common-mode correction",
					      1000, -500.,500. );

    int nAPVs_U = fNstripsU/fN_APV25_CHAN;
    hcommonmode_mean_by_APV_U = new TH2F( histname.Format( "hCommonModeMean_by_APV_U_%s", detname.Data() ), "distribution of common-mode means for U strip pedestal data",
					  nAPVs_U, -0.5, nAPVs_U-0.5,  
					  2048, -0.5, 4095.5 );
    int nAPVs_V = fNstripsV/fN_APV25_CHAN;
    hcommonmode_mean_by_APV_V = new TH2F( histname.Format( "hCommonModeMean_by_APV_V_%s", detname.Data() ), "distribution of common-mode means for V strip pedestal data",
					  nAPVs_V, -0.5, nAPVs_V-0.5,
					  2048, -0.5, 4095.5 );
    
    // Uncomment these later if you want them:
    // hrawADCs_by_strip_sampleU = new TClonesArray( "TH2F", fN_MPD_TIME_SAMP );
    // hrawADCs_by_strip_sampleV = new TClonesArray( "TH2F", fN_MPD_TIME_SAMP );

    // hcommonmode_subtracted_ADCs_by_strip_sampleU = new TClonesArray( "TH2F", fN_MPD_TIME_SAMP );
    // hcommonmode_subtracted_ADCs_by_strip_sampleV = new TClonesArray( "TH2F", fN_MPD_TIME_SAMP );

    // hpedestal_subtracted_ADCs_by_strip_sampleU = new TClonesArray( "TH2F", fN_MPD_TIME_SAMP );
    // hpedestal_subtracted_ADCs_by_strip_sampleV = new TClonesArray( "TH2F", fN_MPD_TIME_SAMP );
    
    // for( int isamp = 0; isamp<fN_MPD_TIME_SAMP; isamp++ ){
    //   new( (*hrawADCs_by_strip_sampleU)[isamp] ) TH2F( histname.Format( "hrawADCU_%s_sample%d", detname.Data(), isamp ), "Raw U ADCs by strip and sample",
    // 						       fNstripsU, -0.5, fNstripsU-0.5,
    // 						       1024, -0.5, 4095.5 );
    //   new( (*hrawADCs_by_strip_sampleV)[isamp] ) TH2F( histname.Format( "hrawADCV_%s_sample%d", detname.Data(), isamp ), "Raw V ADCs by strip and sample",
    // 						       fNstripsV, -0.5, fNstripsV-0.5,
    // 						       1024, -0.5, 4095.5 );

    //   new( (*hcommonmode_subtracted_ADCs_by_strip_sampleU)[isamp] ) TH2F( histname.Format( "hpedestalU_%s_sample%d", detname.Data(), isamp ), "Pedestals by strip and sample",
    // 									  fNstripsU, -0.5, fNstripsU-0.5,
    // 									  1500, -500.0, 1000.0 );
    //   new( (*hcommonmode_subtracted_ADCs_by_strip_sampleV)[isamp] ) TH2F( histname.Format( "hpedestalV_%s_sample%d", detname.Data(), isamp ), "Pedestals by strip and sample",
    // 									  fNstripsV, -0.5, fNstripsV-0.5,
    // 									  1500, -500.0, 1000.0 );

    //   new( (*hpedestal_subtracted_ADCs_by_strip_sampleU)[isamp] ) TH2F( histname.Format( "hADCpedsubU_%s_sample%d", detname.Data(), isamp ), "Pedestal-subtracted ADCs by strip and sample",
    // 									fNstripsU, -0.5, fNstripsU-0.5,
    // 									1000, -500.0, 500.0 );
    //   new( (*hpedestal_subtracted_ADCs_by_strip_sampleV)[isamp] ) TH2F( histname.Format( "hADCpedsubV_%s_sample%d", detname.Data(), isamp ), "Pedestal-subtracted ADCs by strip and sample",
    // 									fNstripsV, -0.5, fNstripsV-0.5,
    // 									1000, -500.0, 500.0 );
      
    // }
    
  }
  
    
  return 0;
}

void SBSGEMModule::PrintPedestals( std::ofstream &dbfile, std::ofstream &daqfile, std::ofstream &daqfile_cmr ){
  //The first argument is a file in the format expected by the database,
  //The second argument is a file in the format expected by the DAQ:

  //Step 1: we need to extract pedestal mean and rms by channel, and also grab
  // "common-mode min" and "common-mode max" values:
  // we can simply use the existing arrays to store the values:

  std::cout << "[SBSGEMModule::PrintPedestals]: module " << GetName() << std::endl;
  
  //start with pedestals;
  for( int iu = 0; iu<fNstripsU; iu++ ){
    TH1D *htemp = hcommonmode_subtracted_ADCs_by_stripU->ProjectionY( "htemp", iu+1,iu+1 );
    
    fPedestalU[iu] = htemp->GetMean();

    //htemp here represents the individual sample noise width, but the threshold is applied on the average of the six (or other number) time samples:
    // sigma(average) = sigma(1 sample)/sqrt(number of samples):
    fPedRMSU[iu] = htemp->GetRMS() / sqrt( double( fN_MPD_TIME_SAMP ) ); 

    htemp->Delete();
  }

  for( int iv = 0; iv<fNstripsV; iv++ ){
    TH1D *htemp = hcommonmode_subtracted_ADCs_by_stripV->ProjectionY( "htemp", iv+1, iv+1 );
    fPedestalV[iv] = htemp->GetMean();
    fPedRMSV[iv] = htemp->GetRMS() / sqrt( double( fN_MPD_TIME_SAMP ) );

    htemp->Delete();
  }

  
  
  TString appname = static_cast<THaDetector *>(GetParent())->GetApparatus()->GetName();
  TString detname = GetParent()->GetName();
  TString modname = GetName();
  
  TString header;
  header.Form( "%s.%s.%s.pedu = ", appname.Data(), detname.Data(), modname.Data() );
  dbfile << std::endl << header << std::endl;
  for( int iu=0; iu<fNstripsU; iu++ ){
    TString sentry;
    sentry.Form( "  %15.5g ", fPedestalU[iu] );
    dbfile << sentry;
    if( (iu+1)%16 == 0 ) dbfile << std::endl;
  }

  dbfile << std::endl;
  
  header.Form( "%s.%s.%s.rmsu = ", appname.Data(), detname.Data(), modname.Data() );
  dbfile << std::endl << header << std::endl;

  for( int iu=0; iu<fNstripsU; iu++ ){
    TString sentry;
    sentry.Form( "  %15.5g ", fPedRMSU[iu] );
    dbfile << sentry;
    if( (iu+1)%16 == 0 ) dbfile << std::endl;
  }

  dbfile << std::endl;

  header.Form( "%s.%s.%s.pedv = ", appname.Data(), detname.Data(), modname.Data() );
  dbfile << std::endl << header << std::endl;
  for( int iv=0; iv<fNstripsV; iv++ ){
    TString sentry;
    sentry.Form( "  %15.5g ", fPedestalV[iv] );
    dbfile << sentry;
    if( (iv+1)%16 == 0 ) dbfile << std::endl;
  }

  dbfile << std::endl;
  
  header.Form( "%s.%s.%s.rmsv = ", appname.Data(), detname.Data(), modname.Data() );
  dbfile << std::endl << header << std::endl;

  for( int iv=0; iv<fNstripsV; iv++ ){
    TString sentry;
    sentry.Form( "  %15.5g ", fPedRMSV[iv] );
    dbfile << sentry;
    if( (iv+1)%16 == 0 ) dbfile << std::endl;
  }

  dbfile << std::endl;
  
  //TO DO: common-mode mean, min, and max by APV card:
  int nAPVsU = fNstripsU/fN_APV25_CHAN;
  int nAPVsV = fNstripsV/fN_APV25_CHAN;
  std::vector<double> commonmode_meanU(nAPVsU), commonmode_rmsU(nAPVsU);
  std::vector<double> commonmode_meanV(nAPVsV), commonmode_rmsV(nAPVsV);

  for( int iAPV = 0; iAPV<nAPVsU; iAPV++ ){
    TH1D *htemp = hcommonmode_mean_by_APV_U->ProjectionY("htemp", iAPV+1, iAPV+1 );

    commonmode_meanU[iAPV] = htemp->GetMean();
    commonmode_rmsU[iAPV] = htemp->GetRMS();
  }

  for( int iAPV = 0; iAPV<nAPVsV; iAPV++ ){
    TH1D *htemp = hcommonmode_mean_by_APV_V->ProjectionY("htemp", iAPV+1, iAPV+1 );

    commonmode_meanV[iAPV] = htemp->GetMean();
    commonmode_rmsV[iAPV] = htemp->GetRMS();
  }
  
  //That takes care of the database file. For the "DAQ" file, we need to organize things by APV card. For this we can loop over the MPDmap:
  
  for( auto iapv = fMPDmap.begin(); iapv != fMPDmap.end(); iapv++ ){
    int crate = iapv->crate;
    int mpd = iapv->mpd_id;
    int adc_ch = iapv->adc_id;
    int pos = iapv->pos;
    int invert = iapv->invert;
    int axis = iapv->axis;

    daqfile << "APV "
	    << std::setw(16) << crate
	    << std::setw(16) << mpd
	    << std::setw(16) << adc_ch
	    << std::endl;
    
    //Then loop over the strips:
    for( int ich=0; ich<fN_APV25_CHAN; ich++ ){
      int strip = GetStripNumber( ich, pos, invert );
      double pedmean = (axis == SBSGEM::kUaxis ) ? fPedestalU[strip] : fPedestalV[strip];
      double pedrms = (axis == SBSGEM::kUaxis ) ? fPedRMSU[strip] : fPedRMSV[strip];

      daqfile << std::setw(16) << ich
	      << std::setw(16) << std::setprecision(4) << pedmean
	      << std::setw(16) << std::setprecision(4) << pedrms
	      << std::endl;
    }

    double cm_mean = (axis == SBSGEM::kUaxis ) ? commonmode_meanU[ pos ] : commonmode_meanV[ pos ];
    double cm_rms = (axis == SBSGEM::kUaxis ) ? commonmode_rmsU[ pos ] : commonmode_rmsV[ pos ];
    
    double cm_min = cm_mean - fZeroSuppressRMS * cm_rms;
    double cm_max = cm_mean + fZeroSuppressRMS * cm_rms;
    
    daqfile_cmr << std::setw(12) << crate
		<< std::setw(12) << mpd
		<< std::setw(12) << adc_ch
		<< std::setw(12) << int( cm_min )
		<< std::setw(12) << int( cm_max )
		<< std::endl;
		
    
  }

  

  
  
}

Int_t   SBSGEMModule::End( THaRunBase* r){ //Calculates efficiencies and writes hit maps and efficiency histograms and/or pedestal info to ROOT file:

  if( fMakeEfficiencyPlots ){
    //Create the track-based efficiency histograms at the end of the run:
    TString histname;
    TString detname = GetParent()->GetName();
    detname.ReplaceAll(".","_");
    detname += "_";
    detname += GetName();
  
    if( fhdidhitx != NULL && fhshouldhitx != NULL ){ //Create efficiency histograms and write to the ROOT file:
      TH1F *hefficiency_vs_x = new TH1F(*fhdidhitx);
      hefficiency_vs_x->SetName( histname.Format( "hefficiency_vs_x_%s", detname.Data() ) );
      hefficiency_vs_x->SetTitle( histname.Format( "Track-based efficiency vs x, module %s", GetName() ) );
      hefficiency_vs_x->Divide( fhshouldhitx );
      hefficiency_vs_x->Write();
    }

    if( fhdidhity != NULL && fhshouldhity != NULL ){ //Create efficiency histograms and write to the ROOT file:
      TH1F *hefficiency_vs_y = new TH1F(*fhdidhity);
      hefficiency_vs_y->SetName( histname.Format( "hefficiency_vs_y_%s", detname.Data() ) );
      hefficiency_vs_y->SetTitle( histname.Format( "Track-based efficiency vs y, module %s", GetName() ) );
      hefficiency_vs_y->Divide( fhshouldhity );
      hefficiency_vs_y->Write();
    }

    if( fhdidhitxy != NULL && fhshouldhitxy != NULL ){ //Create efficiency histograms and write to the ROOT file:
      TH2F *hefficiency_vs_xy = new TH2F(*fhdidhitxy);
      hefficiency_vs_xy->SetName( histname.Format( "hefficiency_vs_xy_%s", detname.Data() ) );
      hefficiency_vs_xy->SetTitle( histname.Format( "Track-based efficiency vs x and y, module %s", GetName() ) );
      hefficiency_vs_xy->Divide( fhshouldhitxy );
      hefficiency_vs_xy->Write();
    }
  
    if( fhdidhitx != NULL  ) fhdidhitx->Write();
    if( fhdidhity != NULL  ) fhdidhity->Write();
    if( fhdidhitxy != NULL  ) fhdidhitxy->Write();

    if( fhshouldhitx != NULL  ) fhshouldhitx->Write();
    if( fhshouldhity != NULL  ) fhshouldhity->Write();
    if( fhshouldhitxy != NULL  ) fhshouldhitxy->Write();
  }

  if( fPedestalMode ){ //write out pedestal histograms, print out pedestals in the format needed for both database and DAQ:

    //The channel map and pedestal information are specific to a GEM module.
    //But we want ONE database file and ONE DAQ file for the entire tracker.
    //So probably the best way to proceed is to have the  
    
    hrawADCs_by_stripU->Write();
    hrawADCs_by_stripV->Write();
    hcommonmode_subtracted_ADCs_by_stripU->Write();
    hcommonmode_subtracted_ADCs_by_stripV->Write();
    hpedestal_subtracted_ADCs_by_stripU->Write();
    hpedestal_subtracted_ADCs_by_stripV->Write();
    hpedestal_subtracted_rawADCs_by_stripU->Write();
    hpedestal_subtracted_rawADCs_by_stripV->Write();

    hpedestal_subtracted_rawADCsU->Write();
    hpedestal_subtracted_rawADCsV->Write();
    hpedestal_subtracted_ADCsU->Write();
    hpedestal_subtracted_ADCsV->Write();

    hcommonmode_mean_by_APV_U->Write();
    hcommonmode_mean_by_APV_V->Write();

    // hrawADCs_by_strip_sampleU->Write();
    // hrawADCs_by_strip_sampleV->Write();
    // hcommonmode_subtracted_ADCs_by_strip_sampleU->Write();
    // hcommonmode_subtracted_ADCs_by_strip_sampleV->Write();
    // hpedestal_subtracted_ADCs_by_strip_sampleU->Write();
    // hpedestal_subtracted_ADCs_by_strip_sampleV->Write();
  }
  
    
  return 0;
}

//utility method to calculate correlation coefficient of U and V samples: 
Double_t SBSGEMModule::CorrCoeff( int nsamples, std::vector<double> Usamples, std::vector<double> Vsamples ){
  double sumu=0.0, sumv=0.0, sumu2=0.0, sumv2=0.0, sumuv=0.0;

  if ( Usamples.size() < nsamples || Vsamples.size() < nsamples ){
    return -10.0; //nonsense value, correlation coefficient by definition is -1 < c < 1
  }
  
  for( int isamp=0; isamp<nsamples; isamp++ ){
    sumu += Usamples[isamp];
    sumv += Vsamples[isamp];
    sumu2 += pow(Usamples[isamp],2);
    sumv2 += pow(Vsamples[isamp],2);
    sumuv += Usamples[isamp]*Vsamples[isamp];
  }

  double nSAMP = double(nsamples);
  double mu = sumu/nSAMP;
  double mv = sumv/nSAMP;
  double varu = sumu2/nSAMP - pow(mu,2);
  double varv = sumv2/nSAMP - pow(mv,2);
  double sigu = sqrt(varu);
  double sigv = sqrt(varv);

  return (sumuv - nSAMP*mu*mv)/(nSAMP*sigu*sigv);
  
}

TVector2 SBSGEMModule::UVtoXY( TVector2 UV ){
  double det = fPxU*fPyV - fPyU*fPxV;

  double Utemp = UV.X();
  double Vtemp = UV.Y();
  
  double Xtemp = (fPyV*Utemp - fPyU*Vtemp)/det;
  double Ytemp = (fPxU*Vtemp - fPxV*Utemp)/det;

  return TVector2(Xtemp,Ytemp);
}

TVector2 SBSGEMModule::XYtoUV( TVector2 XY ){
  double Xtemp = XY.X();
  double Ytemp = XY.Y();

  double Utemp = Xtemp*fPxU + Ytemp*fPyU;
  double Vtemp = Xtemp*fPxV + Ytemp*fPyV;

  return TVector2(Utemp,Vtemp);
}

Int_t SBSGEMModule::GetStripNumber( UInt_t rawstrip, UInt_t pos, UInt_t invert ){
  Int_t RstripNb = APVMAP[rawstrip];
  RstripNb = RstripNb + (127-2*RstripNb)*invert;
  Int_t RstripPos = RstripNb + 128*pos;

  if( fIsMC ){
    return rawstrip + 128*pos;
  }
  
  return RstripPos;
}<|MERGE_RESOLUTION|>--- conflicted
+++ resolved
@@ -133,10 +133,7 @@
 
   
   
-<<<<<<< HEAD
-=======
-  
->>>>>>> 453df9bd
+  
   //std::cout << GetName() << " fThresholdStripSum " << fThresholdStripSum 
   //<< " fThresholdSample " << fThresholdSample << std::endl;
   
@@ -636,26 +633,14 @@
 	//grab decoded strip number directly:
 	int strip = Strip[fN_MPD_TIME_SAMP * istrip];
 	
-<<<<<<< HEAD
-	//NOTE that we are replacing the value of "strip" with the line above!
-	// Grab appropriate pedestal based on axis: existing code seems to assume that pedestal is specific to an individual strip, but does not vary
-	// sample-to-sample: When operating with online zero suppression, these should all probably be set to zero, 
-	//std::cout << GetName() << " " << axis << " " << strip << std::endl;
-=======
 	//Pedestal has already been subtracted by the time we get herre, but let's grab anyway in case it's needed:
->>>>>>> 453df9bd
 	
 	double pedtemp = ( axis == SBSGEM::kUaxis ) ? fPedestalU[strip] : fPedestalV[strip];
 	double rmstemp = ( axis == SBSGEM::kUaxis ) ? fPedRMSU[strip] : fPedRMSV[strip];
 	double gaintemp = ( axis == SBSGEM::kUaxis ) ? fUgain[strip/128] : fVgain[strip/128]; //should probably not hard-code 128 here
 	
-<<<<<<< HEAD
-	// std::cout << "pedestal temp, rms temp, nsigma cut, threshold, zero suppress = " << pedtemp << ", " << rmstemp << ", " << fZeroSuppressRMS
-	//   	  << ", " << fZeroSuppressRMS * rmstemp << ", " << fZeroSuppress << std::endl;
-=======
 	// std::cout << "pedestal temp, rms temp, nsigma cut, threshold, zero suppress, pedestal mode = " << pedtemp << ", " << rmstemp << ", " << fZeroSuppressRMS
 	//   	  << ", " << fZeroSuppressRMS * rmstemp << ", " << fZeroSuppress << ", " << fPedestalMode << std::endl;
->>>>>>> 453df9bd
 	
 	//Now loop over the time samples:
 	for( Int_t adc_samp = 0; adc_samp < fN_MPD_TIME_SAMP; adc_samp++ ){
@@ -722,11 +707,8 @@
 	   ( ADCsum_temp/double(fN_MPD_TIME_SAMP) > fZeroSuppressRMS*rmstemp &&
 	     maxADC > fThresholdSample && ADCsum_temp > fThresholdStripSum ) ){ //Default threshold is 5-sigma!
 	  //Increment hit count and populate decoded data structures:
-<<<<<<< HEAD
-=======
 	  //Theshold on the max. sample is also not used in the standalone decoder, but for sufficiently low values should be redundant with the
 	  //threshold on the average ADC
->>>>>>> 453df9bd
 	  
 	  //NOW apply gain correction:
 	  //Don't apply any gain correction if we are doing pedestal mode analysis:
