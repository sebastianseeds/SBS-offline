--- conflicted
+++ resolved
@@ -457,13 +457,8 @@
 	for( int istrip=0; istrip<nstrips; istrip++ ){
 	  int strip = evdata.GetRawData(it->crate, it->slot, chan, fN_MPD_TIME_SAMP*istrip+isamp );//
 	  int ADC = evdata.GetData( it->crate, it->slot, chan, fN_MPD_TIME_SAMP*istrip+isamp );//
-<<<<<<< HEAD
-	  //std::cout << it->crate << " " << it->slot << " " << chan << " " 
-	  //	    << strip << " " << ADC << endl;
-=======
 	  // std::cout << isamp << ", " << it->crate << " " << it->slot << " " << chan << " " 
 	  // 	    << strip << " " << ADC << endl;
->>>>>>> 82aacc27
 	  rawStrip[isamp].push_back( strip ); //APV25 channel number
 	  rawADCs[isamp].push_back( ADC );
 	  commonModeSubtractedADC[isamp].push_back( double(ADC) ); 
