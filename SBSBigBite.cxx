//////////////////////////////////////////////////////////////////////////
//
// Bare-bones SBB BigBite spectrometer class 
// Used for testing.
//
//////////////////////////////////////////////////////////////////////////

#include "SBSBigBite.h"
#include "THaTrack.h"
#include "THaPIDinfo.h"
#include "TList.h"
#include "SBSBBShower.h"
#include "SBSBBTotalShower.h"
#include "SBSTimingHodoscope.h"
#include "SBSGRINCH.h"
#include "SBSGEMSpectrometerTracker.h"
#include "THaTrackingDetector.h"
#include "TH2D.h"

using namespace std;

ClassImp(SBSBigBite)

//_____________________________________________________________________________
SBSBigBite::SBSBigBite( const char* name, const char* description ) :
  THaSpectrometer( name, description )
{
  SetMultiTracks(false);
  SetTrSorting(false);
  fTrackerPitchAngle = 10.0*TMath::DegToRad();
  fOpticsOrder = -1;
  fFrontConstraintWidthX = 1.5;
  fFrontConstraintWidthY = 1.5;
  fBackConstraintWidthX = 1.5;
  fBackConstraintWidthY = 1.5;
  fTrackGrinchClusCorr_0 = 0.0;
  fTrackGrinchClusCorr_1 = 0.0;
  fTrackGrinchClusCorr_Sigma = 1.5;
  fPtheta_00000 = 0.0;
  fPtheta_10000 = 0.0;
  fPtheta_00100 = 0.0;
  fXptar_10000 = 0.0;
  fXptar_00100 = 0.0;
  fYtar_01000 = 0.0;
  fYtar_00010 = 0.0;
  // Constructor. Defines standard detectors
  //The standard BigBite detector package in the 12 GeV/SBS era will include:
  // pre-shower + shower calorimeters (inherit from THaNonTrackingDetector OR THaPidDetector)
  // Timing hodoscope (inherit from THaNonTrackingDetector)
  // GRINCH (inherit from THaPidDetector)
  // GEMs (five-layer) (inherit from THaTrackingDetector)
  /*
  h1_yVx_bcp = new TH2D("h1_yVx_bcp", ";x_{bcp} (m);y_{bcp} (m)", 300, -1.5, 1.5, 100, -0.5, 0.5);
  h1_x_fcpVbcp = new TH2D("h1_x_fcpVbcp", ";x_{bcp} (m);x_{fcp} (m)", 300, -1.5, 1.5, 300, -1.5, 1.5);
  h1_yVx_fcp = new TH2D("h1_yVx_fcp", ";x_{fcp} (m);y_{fcp} (m)", 300, -1.5, 1.5, 100, -0.5, 0.5);
  h1_y_fcpVbcp = new TH2D("h1_y_fcpVbcp", ";y_{bcp} (m);y_{fcp} (m)", 100, -0.5, 0.5, 100, -0.5, 0.5);
  h1_dyVdx = new TH2D("h1_dyVdx",";dx/dz;dy/dz", 100, -0.5, 0.5, 50, -0.25, 0.25);
  */
}

//_____________________________________________________________________________
SBSBigBite::~SBSBigBite()
{
  // Destructor
}

void SBSBigBite::Clear( Option_t *opt )
{
  THaSpectrometer::Clear(opt);
  fEpsEtotRatio.clear();
  fEtot.clear();
  fFrontConstraintX.clear();
  fFrontConstraintY.clear();
  fBackConstraintX.clear();
  fBackConstraintY.clear();
  fProbaE.clear();
  fProbaPi.clear();
}


//_____________________________________________________________________________
Int_t SBSBigBite::ReadDatabase( const TDatime& date )
{
  // Hack from THaVDC::ReadDatabase()
  const char* const here = "SBSBigBite::ReadDatabase()";
  
  //THaSpectrometer::ReadRunDatabase();
  
  FILE* file = OpenFile( date );
  if( !file ){
    std::cerr << here << "(): database not found!"<< std::endl;
    return kFileError;
  }
  
  //UInt_t nparams = -1;
  std::vector<Double_t> optics_param;
  std::vector<Double_t> pssh_pidproba;
  std::vector<Double_t> pcal_pidproba;
  std::vector<Double_t> grinch_pidproba;
  const DBRequest request[] = {
    { "tracker_pitch_angle",    &fTrackerPitchAngle, kDouble,  0, 1, 1},
    { "optics_order",    &fOpticsOrder, kUInt,  0, 1, 1},
    //{ "optics_nparam",     &nparams,      kUInt,   0, 1, 1},
    { "optics_parameters", &optics_param, kDoubleV, 0, 1, 1},
    { "do_pid",    &fPID, kUInt,  0, 1, 1},
    { "frontconstraintwidth_x", &fFrontConstraintWidthX, kDouble, 0, 1, 0},
    { "frontconstraintwidth_y", &fFrontConstraintWidthY, kDouble, 0, 1, 0},
    { "backconstraintwidth_x", &fBackConstraintWidthX, kDouble, 0, 1, 0},
    { "backconstraintwidth_y", &fBackConstraintWidthY, kDouble, 0, 1, 0},
    { "trackgrinchcorr_const", &fTrackGrinchClusCorr_0, kDouble, 0, 1, 0},
    { "trackgrinchcorr_slope", &fTrackGrinchClusCorr_1, kDouble, 0, 1, 0},
    { "trackgrinchcorr_sigma", &fTrackGrinchClusCorr_Sigma, kDouble, 0, 1, 0},
    { "psshPIDprobatable",    &pssh_pidproba, kDoubleV,  0, 1, 0},
    { "pcalPIDprobatable",    &pcal_pidproba, kDoubleV,  0, 1, 0},
    { "grinchPIDpbins",    &fP_table, kDoubleV,  0, 1, 0},
    { "grinchPIDprobatable",    &grinch_pidproba, kDoubleV,  0, 1, 0},
    {0}
  };
  
  Int_t status = LoadDB( file, date, request, fPrefix, 1 ); //The "1" after fPrefix means search up the tree
  
  if( status != 0 ){
    fclose(file);
    return status;
  }
  
  fTrackerPitchAngle*= TMath::DegToRad();
  
  //do we have non tracking detectors
  bool nontrackdet = false;
  TIter next( fNonTrackingDetectors );
  while( auto* theNonTrackDetector =
	 static_cast<THaNonTrackingDetector*>( next() )) {
    cout << theNonTrackDetector->GetName() << endl;
    nontrackdet = true;
  }//if we do not find any non tracking detectors, we force fPID to be false.
  if(!nontrackdet)fPID = false;

  if(fOpticsOrder>-1){
    int nparams = 0;
    for(int k = 0; k<=fOpticsOrder; k++){
      int n = 5+k-1;
      nparams+= TMath::Factorial(n)/TMath::Factorial(n-k)/TMath::Factorial(k);
    }
    cout << nparams << " lines of parameters expected for optics of order " << fOpticsOrder << endl;
    
    int n_elem = TMath::FloorNint(optics_param.size()/9);
    
    if(n_elem!=nparams){
      std::cerr << "Warning: mismatch between " << optics_param.size()/9
		<< " optics parameters provided and " << nparams
		<< " optics parameters expected!" << std::endl
		<< " Fix database! " << endl;
      return kInitError;
    }
    
    //int o_i, o_j, o_k, o_l, o_m;// shall we use those???
    fb_xptar.resize(nparams);
    fb_yptar.resize(nparams);
    fb_ytar.resize(nparams);
    fb_pinv.resize(nparams);
    f_oi.resize(nparams);
    f_oj.resize(nparams);
    f_ok.resize(nparams);
    f_ol.resize(nparams);
    f_om.resize(nparams);
    
    for(int i=0; i<nparams; i++){
      fb_xptar[i] = optics_param[n_elem*i];
      fb_yptar[i] = optics_param[n_elem*i+1];
      fb_ytar[i] = optics_param[n_elem*i+2];
      fb_pinv[i] = optics_param[n_elem*i+3];
      f_om[i] = optics_param[n_elem*i+4];
      f_ol[i] = optics_param[n_elem*i+5];
      f_ok[i] = optics_param[n_elem*i+6];
      f_oj[i] = optics_param[n_elem*i+7];
      f_oi[i] = optics_param[n_elem*i+8];
      
      if(f_oi[i]==0 && f_oj[i]==0 && f_ok[i]==0 && f_ol[i]==0 && f_om[i]==0)
	fPtheta_00000 = fb_pinv[i];
      if(f_oi[i]==1 && f_oj[i]==0 && f_ok[i]==0 && f_ol[i]==0 && f_om[i]==0){
	fPtheta_10000 = fb_pinv[i];
	fXptar_10000 = fb_xptar[i];
      }
      if(f_oi[i]==0 && f_oj[i]==0 && f_ok[i]==1 && f_ol[i]==0 && f_om[i]==0){
	fPtheta_00100 = fb_pinv[i];
	fXptar_00100 = fb_xptar[i];
      }
      if(f_oi[i]==0 && f_oj[i]==1 && f_ok[i]==0 && f_ol[i]==0 && f_om[i]==0)
	fYtar_01000 = fb_ytar[i];
      if(f_oi[i]==0 && f_oj[i]==0 && f_ok[i]==0 && f_ol[i]==1 && f_om[i]==0)
	fYtar_00010 = fb_ytar[i];
    }
  }
  
  //PID stuff
  fEpsEtotRatio_table.clear();
  fProba_e_PSSH_table.clear();
  fProba_pi_PSSH_table.clear();
  
  if(pssh_pidproba.size()){
    int npts = pssh_pidproba.size()/3;
    fEpsEtotRatio_table.resize(npts);
    fProba_e_PSSH_table.resize(npts);
    fProba_pi_PSSH_table.resize(npts);
    
    for(int i = 0; i<npts; i++){
      fEpsEtotRatio_table[i] = pssh_pidproba[3*i];
      fProba_e_PSSH_table[i] = pssh_pidproba[3*i+1];
      fProba_pi_PSSH_table[i] = pssh_pidproba[3*i+2];
    }
  }
  
  //PID stuff
  fEtotPratio_table.clear();
  fProba_e_PCAL_table.clear();
  fProba_pi_PCAL_table.clear();
  
  if(pcal_pidproba.size()){
    int npts = pcal_pidproba.size()/3;
    fEtotPratio_table.resize(npts);
    fProba_e_PCAL_table.resize(npts);
    fProba_pi_PCAL_table.resize(npts);
    
    for(int i = 0; i<npts; i++){
      fEtotPratio_table[i] = pcal_pidproba[3*i];
      fProba_e_PCAL_table[i] = pcal_pidproba[3*i+1];
      fProba_pi_PCAL_table[i] = pcal_pidproba[3*i+2];
    }
  }
  
  fNGRINCHPMTs_table.clear();
  fProba_e_GRINCH_table.clear();
  fProba_pi_GRINCH_table.clear();
  
  if(grinch_pidproba.size() && fP_table.size()){
    int n_ppts = 2+fP_table.size();
    int npts = grinch_pidproba.size()/(n_ppts);
    fNGRINCHPMTs_table.resize(npts);
    fProba_e_GRINCH_table.resize(npts);
    fProba_pi_GRINCH_table.resize(fP_table.size());
    for(int j = 0; j<fP_table.size(); j++){
      fProba_pi_GRINCH_table[j].resize(npts);
    }
    for(int i = 0; i<npts; i++){
      fNGRINCHPMTs_table[i] = grinch_pidproba[n_ppts*i];
      fProba_e_GRINCH_table[i] = grinch_pidproba[n_ppts*i+1];
      for(int j = 0; j<fP_table.size(); j++){
	fProba_pi_GRINCH_table[j][i] = grinch_pidproba[n_ppts*i+2+j];
      }
    }
  }
  
  fIsInit = true;
  return kOK;
}

Int_t SBSBigBite::DefineVariables( EMode mode ){
  THaSpectrometer::DefineVariables(mode);
  
  if( mode == kDefine and fIsSetup ) return kOK;
  fIsSetup = ( mode == kDefine );
  RVarDef constraintvars[] = {
    { "x_fcp", "front track constraint x", "fFrontConstraintX" },
    { "y_fcp", "front track constraint y", "fFrontConstraintY" },
    { "x_bcp", "back track constraint x", "fBackConstraintX" },
    { "y_bcp", "back track constraint y", "fBackConstraintY" },
    { nullptr }
  };
  DefineVarsFromList( constraintvars, mode );

  RVarDef pidvars[] = {
    { "prob_e", "electron probability", "fProbaE" },
    { "prob_pi", "pion probability", "fProbaPi" },
    { nullptr }
  };
  DefineVarsFromList( pidvars, mode );
  
   /*
  RVarDef goldenvars[] = {
    { "gtr.x",    "Track x coordinate (m)",       "fGoldenTrack.fX" },
    { "gtr.y",    "Track x coordinate (m)",       "fGoldenTrack.fY" },
    { "gtr.th",   "Tangent of track theta angle", "fGoldenTrack.fTheta" },
    { "gtr.ph",   "Tangent of track phi angle",   "fGoldenTrack.fPhi" },
    { "gtr.p",    "Track momentum (GeV)",         "fGoldenTrack.fP" },
    { "gtr.flag", "Track status flag",            "fGoldenTrack.fFlag" },
    { "gtr.chi2", "Track's chi2 from hits",       "fGoldenTrack.fChi2" },
    { "gtr.ndof", "Track's NDoF",                 "fGoldenTrack.fNDoF" },
    { "gtr.d_x",  "Detector x coordinate (m)",    "fGoldenTrack.fDX" },
    { "gtr.d_y",  "Detector y coordinate (m)",    "fGoldenTrack.fDY" },
    { "gtr.d_th", "Detector tangent of theta",    "fGoldenTrack.fDTheta" },
    { "gtr.d_ph", "Detector tangent of phi",      "fGoldenTrack.fDPhi" },
    { "gtr.r_x",  "Rotated x coordinate (m)",     "fGoldenTrack.fRX" },
    { "gtr.r_y",  "Rotated y coordinate (m)",     "fGoldenTrack.fRY" },
    { "gtr.r_th", "Rotated tangent of theta",     "fGoldenTrack.fRTheta" },
    { "gtr.r_ph", "Rotated tangent of phi",       "fGoldenTrack.fRPhi" },
    { "gtr.tg_y", "Target y coordinate",          "fGoldenTrack.fTY"},
    { "gtr.tg_th", "Tangent of target theta angle", "fGoldenTrack.fTTheta"},
    { "gtr.tg_ph", "Tangent of target phi angle",   "fGoldenTrack.fTPhi"},    
    { "gtr.tg_dp", "Target delta",                "fGoldenTrack.fDp"},
    { "gtr.px",    "Lab momentum x (GeV)",        "fGoldenTrack.GetLabPx()"},
    { "gtr.py",    "Lab momentum y (GeV)",        "fGoldenTrack.GetLabPy()"},
    { "gtr.pz",    "Lab momentum z (GeV)",        "fGoldenTrack.GetLabPz()"},
    { "gtr.vx",    "Vertex x (m)",                "fGoldenTrack.GetVertexX()"},
    { "gtr.vy",    "Vertex y (m)",                "fGoldenTrack.GetVertexY()"},
    { "gtr.vz",    "Vertex z (m)",                "fGoldenTrack.GetVertexZ()"},
    { "gtr.pathl", "Pathlength from tg to fp (m)","fGoldenTrack.GetPathLen()"},
    { "gtr.time",  "Time of golden track@Ref Plane (s)", "fGoldenTrack.GetTime()"},
    { "gtr.dtime", "uncer of time (s)",           "fGoldenTrack.GetdTime()"},
    { "gtr.beta",  "Beta of track",               "fGoldenTrack.GetBeta()"},
    { "gtr.dbeta", "uncertainty of beta",         "fGoldenTrack.GetdBeta()"},
    { "status",   "Bits of completed analysis stages", "fStagesDone" },
    { "gtr.prob_e", "electron probability", "fGoldenTrack.GetPIDinfo()->GetCombinedProb(0)" },
    { "gtr.prob_pi", "pion probability", "fGoldenTrack.GetPIDinfo()->GetCombinedProb(1)" },
    { nullptr }
  };
  
  DefineVarsFromList( goldenvars, mode );  
    */
  
  return 0;
}

//_____________________________________________________________________________
// Int_t SBSBigBite::End( THaRunBase* run )
// {
//   h1_yVx_bcp->Write();
//   h1_x_fcpVbcp->Write();
//   h1_yVx_fcp->Write();
//   h1_y_fcpVbcp->Write();
//   h1_dyVdx->Write();
// } 

//_____________________________________________________________________________
Int_t SBSBigBite::CoarseTrack()
{
  // Coarse track Reconstruction
  //std::cout << " SBSBigBite::CoarseTrack()...";
  THaSpectrometer::CoarseTrack();
  // TODO
  //std::cout << " call SBSBigBite::CoarseTrack" << std::endl;
  //std::cout << "done" << std::endl;
  return 0;
}

//_____________________________________________________________________________
Int_t SBSBigBite::CoarseReconstruct()
{

  //std::cout << "SBSBigBite::CoarseReconstruct()..."; 
  // Coarse Reconstruction of particles in spectrometer
  THaSpectrometer::CoarseReconstruct(); 
  // TODO
  // fetch the clusters from SBSBBShower detectors
  // FOR NOW: fetch the highest clusters from SBSBBShower detectors
  double x_fcp = 0, y_fcp = 0, z_fcp = 0;
  double x_bcp = 0, y_bcp = 0, z_bcp = 0;
  double sumweights_x = 0, sumweights_y = 0;
  double Etot = 0;
  //npts is incremented only if there are clusters in the preshower and shower
  int npts = 0;
  double EpsEtotRatio = 0;
  TIter next( fNonTrackingDetectors );
  while( auto* theNonTrackDetector =
	 static_cast<THaNonTrackingDetector*>( next() )) {
    //if(theNonTrackDetector->InheritsFrom("SBSBBShower")){
    //if(theNonTrackDetector->InheritsFrom("SBSCalorimeter")){
    if(theNonTrackDetector->InheritsFrom("SBSBBTotalShower")){//More explicit
      //cout << "found SBSBBTtotalShower" << endl;
      SBSBBTotalShower* BBTotalShower = reinterpret_cast<SBSBBTotalShower*>(theNonTrackDetector);
      //BBShower->EresMax();
      // explicitely return and 0 if there is no cluster in the calorimeter;
      if(BBTotalShower->GetShower()->GetNclust()==0 || BBTotalShower->GetPreShower()->GetNclust()==0){
	//cout << BBTotalShower->GetPreShower()->GetNclust() << " clusters in preshower, " << BBTotalShower->GetShower()->GetNclust() << " clusters in shower, kill here" << endl;
	return 0;
      }
      
      if(GetMultiTracks()){
	std::vector<SBSCalorimeterCluster*> ShowerClusters = BBTotalShower->GetShower()->GetClusters();
	std::vector<SBSCalorimeterCluster*> PreShowerClusters = BBTotalShower->GetPreShower()->GetClusters();
	z_bcp = BBTotalShower->GetShower()->GetOrigin().Z();
	sumweights_x = 1./(BBTotalShower->GetShower()->SizeRow()/sqrt(12));
	sumweights_y = 1.;
	cout << BBTotalShower->GetShower()->GetECorrected() << endl;
	for(int i = 0; i<ShowerClusters.size(); i++){
	  Etot = ShowerClusters[i]->GetE();
	  npts = 1;
	  x_bcp = -ShowerClusters[i]->GetX()/(BBTotalShower->GetShower()->SizeRow()/sqrt(12));
	  y_bcp = ShowerClusters[i]->GetY();
	  
	  if(BBTotalShower->PSMatchClusIdx(i)<PreShowerClusters.size()){
	    Etot+= PreShowerClusters[BBTotalShower->PSMatchClusIdx(i)]->GetE();
	    fEpsEtotRatio.push_back(EpsEtotRatio);
	    fEtot.push_back(Etot);

	    x_bcp/=sumweights_x;
	    y_bcp/=sumweights_y;
	    
	    double dx = (Etot*fTrackerPitchAngle -fb_pinv[0] + x_bcp * (Etot*fb_xptar[1]-fb_pinv[1])) /
	      (-fb_pinv[1]*z_bcp+fb_pinv[6]+Etot*(fb_xptar[1]*z_bcp+1-fb_xptar[6]));
	    double dy = y_bcp*fb_ytar[3]/(fb_ytar[3]*z_bcp-fb_ytar[10]);
	    
	    z_fcp = 0;
	    x_fcp = x_bcp+dx*(z_fcp-z_bcp);
	    y_fcp = y_bcp+dy*(z_fcp-z_bcp);
	    
	    fFrontConstraintX.push_back(x_fcp);
	    fFrontConstraintY.push_back(y_fcp);
	    fBackConstraintX.push_back(x_bcp);
	    fBackConstraintY.push_back(y_bcp);
	    
	    //now what???
	  }
	}//end loop on Shower clusters
      }else{//end if(GetMultiTracks())
	//if(BBTotalShower->GetShower()->GetNclust()){
	//cout << BBTotalShower->GetShower()->GetName() << " " << BBTotalShower->GetShower()->GetX() << " " << BBTotalShower->GetShower()->GetY() << " " << BBTotalShower->GetShower()->GetOrigin().Z() << " " << 1./(BBTotalShower->GetShower()->SizeRow()/sqrt(12)) << " " << 1./(BBTotalShower->GetShower()->SizeCol()/sqrt(12)) << endl;
	// TODO: so far we use only the "main" cluster... 
	//       we might want to check the others...
	//y_bcp+= BBTotalShower->GetShower()->GetY()/(BBTotalShower->GetShower()->SizeCol()/sqrt(12));
	Etot+= BBTotalShower->GetShower()->GetECorrected();
	x_bcp+= -BBTotalShower->GetShower()->GetX()/(BBTotalShower->GetShower()->SizeRow()/sqrt(12));
	y_bcp = BBTotalShower->GetShower()->GetY();
	z_bcp+= BBTotalShower->GetShower()->GetOrigin().Z();
	npts++;
	sumweights_x+=1./(BBTotalShower->GetShower()->SizeRow()/sqrt(12));
	sumweights_y+=1.;//1./(BBTotalShower->GetShower()->SizeCol()/sqrt(12));
	//}
	//if(BBTotalShower->GetPreShower()->GetNclust()){
	//cout << BBTotalShower->GetPreShower()->GetName() << " " << BBTotalShower->GetPreShower()->GetX() << " " << BBTotalShower->GetPreShower()->GetY() << " " << BBTotalShower->GetPreShower()->GetOrigin().Z() << " " << 1./(BBTotalShower->GetPreShower()->SizeRow()/sqrt(12)) << " " << 1./(BBTotalShower->GetPreShower()->SizeCol()/sqrt(12)) << endl;
	
	Etot+= BBTotalShower->GetPreShower()->GetECorrected();
	EpsEtotRatio = BBTotalShower->GetPreShower()->GetECorrected()/Etot;
	fEpsEtotRatio.push_back(EpsEtotRatio);
	fEtot.push_back(Etot);
	//x_bcp+= -BBTotalShower->GetPreShower()->GetX()/(BBTotalShower->GetShower()->SizeRow()/sqrt(12));
	//y_bcp+= BBTotalShower->GetPreShower()->GetY()/(BBTotalShower->GetShower()->SizeCol()/sqrt(12));
	//z_bcp+= BBTotalShower->GetPreShower()->GetOrigin().Z();
	//npts++;
	//sumweights_x+=1./(BBTotalShower->GetPreShower()->SizeRow()/sqrt(12));
	//sumweights_y+=1./(BBTotalShower->GetPreShower()->SizeCol()/sqrt(12));
<<<<<<< HEAD
	//}
      
	//if we're here we've found the totalshower
	//if(npts){
	x_bcp/=sumweights_x;
	y_bcp/=sumweights_y;
	//z_bcp/=npts;
	
	// std::cout << "Back constraint point x, y, z: " 
	//  	      << x_bcp << ", " << y_bcp << ", "<< z_bcp 
	//  	      << endl;
        
	double dx = (Etot*10.*TMath::DegToRad() -fPtheta_00000 + x_bcp * (Etot*fXptar_10000-fPtheta_10000)) /
	  (-fPtheta_10000*z_bcp+fPtheta_00100+Etot*(fXptar_10000*z_bcp+1-fXptar_00100));
	double dy = y_bcp*fYtar_01000/(fYtar_01000*z_bcp-fYtar_00010);
	
	//cout << "(x_bcp*(" << fb_xptar[1] << "*Etot-" << fb_pinv[1] << ")+" 
	//<< 10.*TMath::DegToRad() << "*Etot-" << fb_pinv[0] << ")/" << endl 
	//<< " (Etot*" << (fb_xptar[1]*z_bcp+1-fb_xptar[6]) << "+" << -fb_pinv[1]*z_bcp+fb_pinv[6] << ")" << endl;
	//cout << fb_ytar[3]/(fb_ytar[3]*z_bcp-fb_ytar[10]) << endl;
	
	z_fcp = 0;
	x_fcp = x_bcp+dx*(z_fcp-z_bcp);
	y_fcp = y_bcp+dy*(z_fcp-z_bcp);
	
	//cout << x_fcp-(x_bcp+dx_2*(z_fcp-z_bcp)) << " " << y_fcp-(y_bcp+dy_2*(z_fcp-z_bcp)) << endl;
	
=======
	//wx_bcp+=BBTotalShower->GetPreShower()->SizeRow()/sqrt(12);
	//wy_bcp+=BBTotalShower->GetPreShower()->SizeCol()/sqrt(12);
      }
    }
    
  }
  if(npts){
    x_bcp/=sumweights_x;
    y_bcp/=sumweights_y;
    //z_bcp/=npts;
    
    //wx_bcp/=npts;
    //wy_bcp/=npts;
    
    // std::cout << "Back constraint point x, y, z: " 
    //  	      << x_bcp << ", " << y_bcp << ", "<< z_bcp 
    //   //<< "; width x, y: " << wx_bcp << ", " << wy_bcp 
    //  	      << endl;
    
    // apply first order optics???
    // Yes, with the electron energy
    //TODO: replace hard-coded coefficients with optics coefficients
    // relationship 
    // x_5 = xfp+z_5*xpfp
    // thetabend = 10deg+xptar-xpfp
    // p ~= Ecalo
    // p*thetabend = 0.277+0.122*xfp-0.063*xpfp = Ecalo*(10deg+xptar-xpfp)
    // xptar = 0.523 * xfp - 0.414 * xpfp
    // 0.277+0.122*xfp-0.063*xpfp = Ecalo*(10deg+(0.523 * xfp -0.414 * xpfp)-xpfp)
    // 0.277+0.122*(x_5-z_5*xpfp)-0.063*xpfp = 
    //   Ecalo*(10deg + 0.523*(x_5-z_5*xpfp) + (-0.414-1)*xpfp) =>OK
    // 
    // 0.277 = fb_pinv_00000 = fb_pinv[0] = M_{p0}
    // 0.122 = fb_pinv_00001 = fb_pinv[1] = M_{px}
    // -0.063 = fb_pinv_00100 = fb_pinv[6] = M_{px'}
    // 0.523 = fb_xptar_00001 = fb_xptar[1] = M_{x'x}
    // -0.414 = fb_xptar_00100 = fb_xptar[6] = M_{x'x'}

    // fb_pinv_00000+fb_pinv_00001*(x_bcp-z_bcp*xpfp)+fb_pinv_00100*xpfp = 
    //   Ecalo*(10deg+fb_xptar_00001*(x_bcp-z_bcp*xpfp)+(fb_xptar_00100-1)*xpfp)

    // +fb_pinv[0]
    // +fb_pinv[1]*x_bcp
    // -fb_pinv[1]*z_bcp*xpfp
    // +fb_pinv[6]*xpfp
    //  =
    // +Etot*10.*TMath::DegToRad()
    // +Etot*fb_xptar[1]*x_bcp
    // -Etot*fb_xptar[1]*z_bcp*xpfp
    // +Etot*(fb_xptar[6]-1)*xpfp
    
    // -fb_pinv[1]*z_bcp*xpfp
    // +fb_pinv[6]*xpfp
    // -Etot*(fb_xptar[6]-1)*xpfp
    // +Etot*fb_xptar[1]*z_bcp*xpfp
    //  =
    // +Etot*10.*TMath::DegToRad()
    // +Etot*fb_xptar[1]*x_bcp
    // -fb_pinv[0]
    // -fb_pinv[1]*x_bcp


    double dx = (Etot*10.*TMath::DegToRad() -fb_pinv[0] + x_bcp * (Etot*fb_xptar[1]-fb_pinv[1])) /
      (-fb_pinv[1]*z_bcp+fb_pinv[6]+Etot*(fb_xptar[1]*z_bcp+1-fb_xptar[6]));
    double dy = y_bcp*fb_ytar[3]/(fb_ytar[3]*z_bcp-fb_ytar[10]); 
    //The dy equation is correct under the assumption ytarget = 0: can we refine?

    
    //cout << "(x_bcp*(" << fb_xptar[1] << "*Etot-" << fb_pinv[1] << ")+" 
    //<< 10.*TMath::DegToRad() << "*Etot-" << fb_pinv[0] << ")/" << endl 
    //<< " (Etot*" << (fb_xptar[1]*z_bcp+1-fb_xptar[6]) << "+" << -fb_pinv[1]*z_bcp+fb_pinv[6] << ")" << endl;
    //cout << fb_ytar[3]/(fb_ytar[3]*z_bcp-fb_ytar[10]) << endl;
    
    //(x_bcp*(0.522891*Etot-0.121773)+0.174533*Etot-0.276919)/
    //(Etot*2.43719+-0.301327)
    
    //double dx_2 = (x_bcp*(0.522*Etot-0.121)+0.1729*Etot-0.278)/(Etot*2.224-0.249);
    //double dy_2 = y_bcp*0.251;
    
    z_fcp = 0;
    x_fcp = x_bcp+dx*(z_fcp-z_bcp);
    y_fcp = y_bcp+dy*(z_fcp-z_bcp);
    
    //cout << x_fcp-(x_bcp+dx_2*(z_fcp-z_bcp)) << " " << y_fcp-(y_bcp+dy_2*(z_fcp-z_bcp)) << endl;
    
    /*
    h1_yVx_bcp->Fill(x_bcp, y_bcp);
    h1_x_fcpVbcp->Fill(x_bcp, x_fcp);
    h1_yVx_fcp->Fill(x_fcp, y_fcp);
    h1_y_fcpVbcp->Fill(y_bcp, y_fcp);
    h1_dyVdx->Fill(dx, dy);
    */
    
    fFrontConstraintX.push_back(x_fcp);
    fFrontConstraintY.push_back(y_fcp);
    fBackConstraintX.push_back(x_bcp);
    fBackConstraintY.push_back(y_bcp);

    //wx_fcp = wx_bcp;
    //wy_fcp = wy_bcp;
    
    // std::cout << "Front constraint point x, y, z: " 
    // 	      << x_fcp << ", " << y_fcp << ", "<< z_fcp 
    //   //<< "; width x, y: " << wx_fcp << ", " << wy_fcp 
    // 	      << endl;
    
    TIter next2( fTrackingDetectors );
    while( auto* theTrackDetector =
	   static_cast<THaTrackingDetector*>( next2() )) {
      if(theTrackDetector->InheritsFrom("SBSGEMSpectrometerTracker")){
	SBSGEMSpectrometerTracker* BBGEM = reinterpret_cast<SBSGEMSpectrometerTracker*>(theTrackDetector);
	//std::cout << "setting constraints for tracks" << std::endl;
	BBGEM->SetFrontConstraintPoint(x_fcp, y_fcp, z_fcp);
	BBGEM->SetBackConstraintPoint(x_bcp, y_bcp, z_bcp);
	BBGEM->SetFrontConstraintWidth(fFrontConstraintWidthX, 
				       fFrontConstraintWidthY);
	//(wx_fcp, wy_fcp);
	BBGEM->SetBackConstraintWidth(fBackConstraintWidthX, 
				      fBackConstraintWidthY);

	
	
	//(wx_bcp, wy_bcp);
>>>>>>> 95c6d8d8
	/*
	  h1_yVx_bcp->Fill(x_bcp, y_bcp);
	  h1_x_fcpVbcp->Fill(x_bcp, x_fcp);
	  h1_yVx_fcp->Fill(x_fcp, y_fcp);
	  h1_y_fcpVbcp->Fill(y_bcp, y_fcp);
	  h1_dyVdx->Fill(dx, dy);
	*/
	
	fFrontConstraintX.push_back(x_fcp);
	fFrontConstraintY.push_back(y_fcp);
	fBackConstraintX.push_back(x_bcp);
	fBackConstraintY.push_back(y_bcp);
	
	// std::cout << "Front constraint point x, y, z: " 
	// 	      << x_fcp << ", " << y_fcp << ", "<< z_fcp 
	// 	      << endl;
	
	TIter next2( fTrackingDetectors );
	while( auto* theTrackDetector =
	   static_cast<THaTrackingDetector*>( next2() )) {
	  if(theTrackDetector->InheritsFrom("SBSGEMSpectrometerTracker")){
	    SBSGEMSpectrometerTracker* BBGEM = reinterpret_cast<SBSGEMSpectrometerTracker*>(theTrackDetector);
	    //std::cout << "setting constraints for tracks" << std::endl;
	    BBGEM->SetFrontConstraintPoint(x_fcp, y_fcp, z_fcp);
	    BBGEM->SetBackConstraintPoint(x_bcp, y_bcp, z_bcp);
	    BBGEM->SetFrontConstraintWidth(fFrontConstraintWidthX, 
					   fFrontConstraintWidthY);
	    BBGEM->SetBackConstraintWidth(fBackConstraintWidthX, 
					  fBackConstraintWidthY);
	    /*
	      BBGEM->SetFrontConstraintPoint(TVector3(x_fcp, y_fcp, z_fcp));
	      BBGEM->SetBackConstraintPoint(TVector3(x_bcp, y_bcp, z_bcp));
	      BBGEM->SetFrontConstraintWidth(TVector2(fFrontConstraintWidthX, fFrontConstraintWidthY));
	      BBGEM->SetBackConstraintWidth(TVector2(fBackConstraintWidthX, fBackConstraintWidthY));
	    */
	  }
	}
	//}//end if(npts>0);
      }//end else of if(multitracks)
      
    }//end if(inheritsfrom(SBSCalorimeter))
    
  }//end loop on non tracking detectors
  
  //std::cout << " call SBSBigBite::CoarseReconstruct" << std::endl;
  //THaSpectrometer::CoarseReconstruct();

  //std::cout << "done." << std::endl; 
  
  return 0;
}

//_____________________________________________________________________________
Int_t SBSBigBite::Track()
{
  // Fine track Reconstruction
  THaSpectrometer::Track();
  // TODO

  return 0;
  
}

//_____________________________________________________________________________
Int_t SBSBigBite::Reconstruct()
{
  // Fine Reconstruction of particles in spectrometer
  //std::cout << "SBSBigBite::Reconstruct()..." << std::endl;
  
  THaSpectrometer::Reconstruct();
  // TODO

  //std::cout << "Done..." << std::endl;
  
  return 0;
  
}

//_____________________________________________________________________________
Int_t SBSBigBite::FindVertices( TClonesArray& tracks )
{

  //std::cout << "SBSBigBite::FindVertices()...";
  // Reconstruct target coordinates for all tracks found.
  Int_t n_trk = tracks.GetLast()+1;
  for( Int_t t = 0; t < n_trk; t++ ) {
    auto* theTrack = static_cast<THaTrack*>( tracks.At(t) );
    if(fOpticsOrder>=0)CalcTargetCoords(theTrack);
  }
  
  //sort on other criteria than chi^2
  if( GetTrSorting() ) {
    fTracks->Sort();
    // Reassign track indexes. Sorting may have changed the order
    for( int i = 0; i < fTracks->GetLast()+1; i++ ) {
      auto* theTrack = static_cast<THaTrack*>( fTracks->At(i) );
      assert( theTrack );
      theTrack->SetIndex(i);
    }
  }
 
  if( GetNTracks() > 0 ) {
    // Select first track in the array. If there is more than one track
    // and track sorting is enabled, then this is the best fit track
    // (smallest chi2/ndof).  Otherwise, it is the track with the best
    // geometrical match (smallest residuals) between the U/V clusters
    // in the upper and lower VDCs (old behavior).
    // 
    // Chi2/dof is a well-defined quantity, and the track selected in this
    // way is immediately physically meaningful. The geometrical match
    // criterion is mathematically less well defined and not usually used
    // in track reconstruction. Hence, chi2 sorting is preferable, albeit
    // obviously slower.
    
    fGoldenTrack = static_cast<THaTrack*>( fTracks->At(0) );
    fTrkIfo      = *fGoldenTrack;
    fTrk         = fGoldenTrack;
  } else
    fGoldenTrack = nullptr;  

  //std::cout << "done." << std::endl;
  
  return 0;
}

void SBSBigBite::CalcTargetCoords( THaTrack* track )
{
  //std::cout << "SBSBigBite::CalcTargetCoords()...";
  
  //const double //make it configurable
  const double th_bb = GetThetaGeo();//retrieve the actual angle
 
  TVector3 BB_zaxis( sin(th_bb), 0, cos(th_bb) );
  TVector3 BB_xaxis(0,-1,0);
  TVector3 BB_yaxis = (BB_zaxis.Cross(BB_xaxis)).Unit();

  TVector3 spec_xaxis_fp,spec_yaxis_fp, spec_zaxis_fp;
  TVector3 spec_xaxis_tgt,spec_yaxis_tgt, spec_zaxis_tgt;
  
  spec_xaxis_tgt = BB_xaxis;
  spec_yaxis_tgt = BB_yaxis;
  spec_zaxis_tgt = BB_zaxis;
  
  spec_zaxis_fp = BB_zaxis;
  spec_yaxis_fp = BB_yaxis;
  spec_zaxis_fp.Rotate(-fTrackerPitchAngle, spec_yaxis_fp);
  spec_xaxis_fp = spec_yaxis_fp.Cross(spec_zaxis_fp).Unit();
 
  Double_t x_fp, y_fp, xp_fp, yp_fp;
  //if( fCoordType == kTransport ) {
  x_fp = track->GetX();
  y_fp = track->GetY();
  xp_fp = track->GetTheta();
  yp_fp = track->GetPhi();
  //}

  double vx, vy, vz, px, py, pz;
  double p_fit, xptar_fit, yptar_fit, ytar_fit, xtar;
  xtar = 0.0;
  double thetabend_fit;
  double pthetabend_fit;
  double vz_fit;

  xptar_fit = 0.0;
  yptar_fit = 0.0;
  ytar_fit = 0.0;
  pthetabend_fit = 0.0;
  
  int ipar = 0;
  for(int i=0; i<=fOpticsOrder; i++){
    for(int j=0; j<=fOpticsOrder-i; j++){
      for(int k=0; k<=fOpticsOrder-i-j; k++){
	for(int l=0; l<=fOpticsOrder-i-j-k; l++){
	  for(int m=0; m<=fOpticsOrder-i-j-k-l; m++){
	    double term = pow(x_fp,m)*pow(y_fp,l)*pow(xp_fp,k)*pow(yp_fp,j)*pow(xtar,i);
	    xptar_fit += fb_xptar[ipar]*term;
	    yptar_fit += fb_yptar[ipar]*term;
	    ytar_fit += fb_ytar[ipar]*term;
	    pthetabend_fit += fb_pinv[ipar]*term;
	    //pinv_fit += b_pinv(ipar)*term;
	    // cout << ipar << " " << term << " " 
	    //      << b_xptar(ipar) << " " << b_yptar(ipar) << " " 
	    //      << b_ytar(ipar) << " " << b_pinv(ipar) << endl;
	    ipar++;
	  }
	}
      }
    }
  }

  TVector3 phat_tgt_fit(xptar_fit, yptar_fit, 1.0 );
  phat_tgt_fit = phat_tgt_fit.Unit();
  
  TVector3 phat_tgt_fit_global = phat_tgt_fit.X() * spec_xaxis_tgt +
    phat_tgt_fit.Y() * spec_yaxis_tgt +
    phat_tgt_fit.Z() * spec_zaxis_tgt;
  
  TVector3 phat_fp_fit(xp_fp, yp_fp, 1.0 );
  phat_fp_fit = phat_fp_fit.Unit();
  
  TVector3 phat_fp_fit_global = phat_fp_fit.X() * spec_xaxis_fp +
    phat_fp_fit.Y() * spec_yaxis_fp +
    phat_fp_fit.Z() * spec_zaxis_fp;
  
  thetabend_fit = acos( phat_fp_fit_global.Dot( phat_tgt_fit_global ) );
  
  p_fit = pthetabend_fit/thetabend_fit;
  vz_fit = -ytar_fit / (sin(th_bb) + cos(th_bb)*yptar_fit);
  
  pz = p_fit*sqrt( 1.0/(xptar_fit*xptar_fit+yptar_fit*yptar_fit+1) );
  px = xptar_fit * pz;
  py = yptar_fit * pz;
  
  track->SetTarget(xtar, ytar_fit, xptar_fit, yptar_fit);
  track->SetMomentum(p_fit);
  track->SetPvect(TVector3(px, py, pz));
  track->SetVertex(TVector3(0, 0, vz_fit));

  //std::cout << "Done." << std::endl;
}

//_____________________________________________________________________________
Int_t SBSBigBite::TrackCalc()
{
  // Additioal track calculations
  // Timing calculation goes here
  // PID calculation goes here!
  for( Int_t t = 0; t < fTracks->GetLast()+1; t++ ) {
    auto* theTrack = static_cast<THaTrack*>( fTracks->At(t) );
    CalcTrackTiming(theTrack);
  }
  
  return 0; 
}

//_____________________________________________________________________________
Int_t SBSBigBite::CalcPID()
{
  // PID calculation goes here!
  for( Int_t t = 0; t < fTracks->GetLast()+1; t++ ) {
    auto* theTrack = static_cast<THaTrack*>( fTracks->At(t) );
    CalcTrackPID(theTrack);
  }
  
}

//_____________________________________________________________________________
void SBSBigBite::CalcTrackTiming(THaTrack* the_track)
{
  TIter next( fNonTrackingDetectors );
  while( auto* theNonTrackDetector =
	 static_cast<THaNonTrackingDetector*>( next() )) {
    // match a hodoscope cluster to a track:
    //the hodoscope has to be found for anything to be done.
    if(theNonTrackDetector->InheritsFrom("SBSTimingHodoscope")){
      SBSTimingHodoscope* TH = reinterpret_cast<SBSTimingHodoscope*>(theNonTrackDetector);
      
      //x, y of track at z = Z_hodoscope
      double x_track = the_track->GetX()+
	the_track->GetTheta()*TH->GetOrigin().Z();
      double y_track = the_track->GetY()+
	the_track->GetPhi()*TH->GetOrigin().Z();
      // Not sure what to use for the hodoscope. 
      // Perhaps we'd have to complete the class with a cluster
    }
  }
  
}

//_____________________________________________________________________________
void SBSBigBite::CalcTrackPID(THaTrack* the_track)
{
  if(fEpsEtotRatio.size()==0 || fEtot.size()==0 || 
     fFrontConstraintX.size()==0 || fFrontConstraintY.size()==0 ||
     fBackConstraintX.size()==0 || fBackConstraintY.size()==0)return;
  
  //particles: 0: electron, 1: pion
  //detectors: 0: ps/sh
  THaPIDinfo* pidinfo = new THaPIDinfo(2, 2);
  pidinfo->SetDefaultPriors();
  
  the_track->SetPIDinfo(pidinfo);
  
  double eproba, piproba;
  
  TIter next( fNonTrackingDetectors );
  while( auto* theNonTrackDetector =
	 static_cast<THaNonTrackingDetector*>( next() )) {
    //first, Calorimeter PID
    //the calorimeter has to be found for anything to be done.
    if(theNonTrackDetector->InheritsFrom("SBSBBTotalShower")){
      SBSBBTotalShower* BBTotalShower = reinterpret_cast<SBSBBTotalShower*>(theNonTrackDetector);
      double Z_cst =  BBTotalShower->GetShower()->GetOrigin().Z();
      //check that the track we consider is consistent with the calorimeter constraint 
      int i_match = -1;
      for(int i = 0; i<fEtot.size(); i++){
	if(fBackConstraintX[i]-fBackConstraintWidthX < the_track->GetX(Z_cst) &&  
	   the_track->GetX(Z_cst) < fBackConstraintX[i]+fBackConstraintWidthX && 
	   fBackConstraintY[i]-fBackConstraintWidthY < the_track->GetY(Z_cst) &&  
	   the_track->GetY(Z_cst) < fBackConstraintY[i]+fBackConstraintWidthY ){
	  i_match = i;
	}
      }
      if(i_match<0)continue;
      
      double pr1, pr2;
      proba_pssh(fEpsEtotRatio[i_match], eproba, piproba);
      proba_pcal(fEtot[i_match]/the_track->GetP(), pr1, pr2);
      eproba*=pr1;
      piproba*=pr2;
      the_track->GetPIDinfo()->SetProb(0, 0, eproba);
      the_track->GetPIDinfo()->SetProb(0, 1, piproba);
    }//end if(inheritsfrom(SBSBBTotalShower))
    
    // then, GRINCH PID
    // match a GRINCH cluster to a track:
    // again, the grinch has to be found for anything to be done.
    if(theNonTrackDetector->InheritsFrom("SBSGRINCH")){
      SBSGRINCH* GRINCH = reinterpret_cast<SBSGRINCH*>(theNonTrackDetector);
      
      //x, y of track at z = Z_GRINCH
      double x_track = the_track->GetX(GRINCH->GetZ());
      //double y_track = the_track->GetY()+
      //the_track->GetPhi()*GRINCH->GetOrigin().Z();
      
      //cout << "x, y track = " << x_track << ", " 
      //<< the_track->GetY()+the_track->GetPhi()*GRINCH->GetZ() << endl;
      
      //cout << GRINCH->GetNumClusters() << " GRINCH clusters " << endl;
      int NGRINCHPMTs_match = 0;
      
      for(int i = 0; i<GRINCH->GetNumClusters(); i++){
	SBSGRINCH_Cluster* gc_clus = GRINCH->GetCluster(i);
	//cout << "N hits = " << gc_clus->GetNHits() << endl;
	//cout << "x,y grinch " << gc_clus->GetXcenter() << ", "
	//   << gc_clus->GetYcenter() << endl;
	
	//cout << gc_clus->GetXcenter()*fTrackGrinchClusCorr_1+fTrackGrinchClusCorr_0 << " " <<  x_track << endl;
	//cout << fabs(x_track-(gc_clus->GetXcenter()*fTrackGrinchClusCorr_1+fTrackGrinchClusCorr_0)) << " " << fTrackGrinchClusCorr_Sigma << endl;
	
	if( fabs(x_track-gc_clus->GetXcenter()*fTrackGrinchClusCorr_1-fTrackGrinchClusCorr_0)<fTrackGrinchClusCorr_Sigma)NGRINCHPMTs_match = gc_clus->GetNHits();
      }
      
      proba_grinch(NGRINCHPMTs_match, the_track->GetP(), eproba, piproba);
      the_track->GetPIDinfo()->SetProb(1, 0, eproba);
      the_track->GetPIDinfo()->SetProb(1, 1, piproba);
    }
    
    the_track->GetPIDinfo()->CombinePID();
    
    // cout << " Eps/Etot = " << fEpsEtotRatio[the_track->GetIndex()] 
    // 	 << " Etot/p = " << fEtot[the_track->GetIndex()]/the_track->GetP()
    // 	 << " N GRINCH PMTs = " << NGRINCHPMTs_match 
    // 	 << ", P = " << the_track->GetP() << endl;
    // cout << " => combined track PID: electron " 
    // 	 << the_track->GetPIDinfo()->GetProb(0, 0) << " "
    // 	 << the_track->GetPIDinfo()->GetProb(1, 0) << " "
    // 	 << the_track->GetPIDinfo()->GetCombinedProb(0) 
    // 	 << " pion " << the_track->GetPIDinfo()->GetProb(0, 1) << " "
    // 	 << the_track->GetPIDinfo()->GetProb(1, 1) << " "
    // 	 << the_track->GetPIDinfo()->GetCombinedProb(1) << endl;
    
    fProbaE.push_back(the_track->GetPIDinfo()->GetCombinedProb(0));
    fProbaPi.push_back(the_track->GetPIDinfo()->GetCombinedProb(1));
    
  }
}


Int_t SBSBigBite::proba_pssh(Double_t eps_etot_ratio, 
			     Double_t& proba_e, Double_t& proba_pi)
{
  if(fProba_e_PSSH_table.size()==0)return -1;
  proba_e = fProba_e_PSSH_table[fProba_e_PSSH_table.size()-1];
  proba_pi = fProba_pi_PSSH_table[fProba_pi_PSSH_table.size()-1];
  for(size_t i = 0; i<fEpsEtotRatio_table.size()-1; i++){
    if(fEpsEtotRatio_table[i]<=eps_etot_ratio && 
       eps_etot_ratio<fEpsEtotRatio_table[i+1]){
      proba_e = fProba_e_PSSH_table[i]+
	(fProba_e_PSSH_table[i+1]-fProba_e_PSSH_table[i])/
	(fEpsEtotRatio_table[i+1]-fEpsEtotRatio_table[i])*
	(eps_etot_ratio-fEpsEtotRatio_table[i]);
      proba_pi = fProba_pi_PSSH_table[i]+
	(fProba_pi_PSSH_table[i+1]-fProba_pi_PSSH_table[i])/
	(fEpsEtotRatio_table[i+1]-fEpsEtotRatio_table[i])*
	(eps_etot_ratio-fEpsEtotRatio_table[i]);
    }
  }
  return 0;
}

Int_t SBSBigBite::proba_pcal(Double_t etot_p_ratio, 
			     Double_t& proba_e, Double_t& proba_pi)
{
  if(fEtotPratio_table.size()==0)return -1;
  proba_e = fProba_e_PCAL_table[fProba_e_PCAL_table.size()-1];
  proba_pi = fProba_e_PCAL_table[fProba_pi_PCAL_table.size()-1];
  for(size_t i = 0; i<fEtotPratio_table.size()-1; i++){
    if(fEtotPratio_table[i]<=etot_p_ratio && etot_p_ratio<fEtotPratio_table[i+1]){
      proba_e = fProba_e_PCAL_table[i]+
	(fProba_e_PCAL_table[i+1]-fProba_e_PCAL_table[i])/
	(fEtotPratio_table[i+1]-fEtotPratio_table[i])*
	(etot_p_ratio-fEtotPratio_table[i]);
      proba_pi = fProba_pi_PCAL_table[i]+
	(fProba_pi_PCAL_table[i+1]-fProba_pi_PCAL_table[i])/
	(fEtotPratio_table[i+1]-fEtotPratio_table[i])*
	(etot_p_ratio-fEtotPratio_table[i]);
    }
  }
  return 0;
}

Int_t SBSBigBite::proba_grinch(Int_t npmt, Double_t p,
			       Double_t& proba_e, Double_t& proba_pi)
{
  if(fProba_e_GRINCH_table.size()==0)return -1;
  int j = fP_table.size()-1;
  if(j==-1)return -1;
  for(size_t i = 0; i<fP_table.size()-1;i++){
    if(fP_table[i]<p && p<fP_table[i])j = i;
  }
  proba_e = fProba_e_GRINCH_table[fProba_e_GRINCH_table.size()-1];
  proba_pi = fProba_e_GRINCH_table[fProba_pi_GRINCH_table.size()-1];
  for(size_t i = 0; i<fNGRINCHPMTs_table.size()-1; i++){
    if(fNGRINCHPMTs_table[i]<=npmt && npmt<fNGRINCHPMTs_table[i+1]){
      proba_e = fProba_e_GRINCH_table[i]+
	(fProba_e_GRINCH_table[i+1]-fProba_e_GRINCH_table[i])/
	(fNGRINCHPMTs_table[i+1]-fNGRINCHPMTs_table[i])*
	(npmt-fNGRINCHPMTs_table[i]);
      proba_pi = fProba_pi_GRINCH_table[j][i]+
	(fProba_pi_GRINCH_table[j][i+1]-fProba_pi_GRINCH_table[j][i])/
	(fNGRINCHPMTs_table[i+1]-fNGRINCHPMTs_table[i])*
	(npmt-fNGRINCHPMTs_table[i]);
    }
  }
  return 0;
}

//_____________________________________________________________________________
Bool_t SBSBigBite::SetTrSorting( Bool_t set )
{
  Bool_t oldset = TestBit(kSortTracks);
  SetBit( kSortTracks, set );
  return oldset;
}

//_____________________________________________________________________________
Bool_t SBSBigBite::GetTrSorting() const
{
  return TestBit(kSortTracks);
}

//_____________________________________________________________________________
Bool_t SBSBigBite::SetMultiTracks( Bool_t set )
{
  Bool_t oldset = TestBit(kMultiTracks);
  SetBit( kMultiTracks, set );
  return oldset;
}

//_____________________________________________________________________________
Bool_t SBSBigBite::GetMultiTracks() const
{
  return TestBit(kMultiTracks);
}<|MERGE_RESOLUTION|>--- conflicted
+++ resolved
@@ -439,7 +439,6 @@
 	//npts++;
 	//sumweights_x+=1./(BBTotalShower->GetPreShower()->SizeRow()/sqrt(12));
 	//sumweights_y+=1./(BBTotalShower->GetPreShower()->SizeCol()/sqrt(12));
-<<<<<<< HEAD
 	//}
       
 	//if we're here we've found the totalshower
@@ -455,6 +454,7 @@
 	double dx = (Etot*10.*TMath::DegToRad() -fPtheta_00000 + x_bcp * (Etot*fXptar_10000-fPtheta_10000)) /
 	  (-fPtheta_10000*z_bcp+fPtheta_00100+Etot*(fXptar_10000*z_bcp+1-fXptar_00100));
 	double dy = y_bcp*fYtar_01000/(fYtar_01000*z_bcp-fYtar_00010);
+	//The dy equation is correct under the assumption ytarget = 0: can we refine?
 	
 	//cout << "(x_bcp*(" << fb_xptar[1] << "*Etot-" << fb_pinv[1] << ")+" 
 	//<< 10.*TMath::DegToRad() << "*Etot-" << fb_pinv[0] << ")/" << endl 
@@ -466,132 +466,6 @@
 	y_fcp = y_bcp+dy*(z_fcp-z_bcp);
 	
 	//cout << x_fcp-(x_bcp+dx_2*(z_fcp-z_bcp)) << " " << y_fcp-(y_bcp+dy_2*(z_fcp-z_bcp)) << endl;
-	
-=======
-	//wx_bcp+=BBTotalShower->GetPreShower()->SizeRow()/sqrt(12);
-	//wy_bcp+=BBTotalShower->GetPreShower()->SizeCol()/sqrt(12);
-      }
-    }
-    
-  }
-  if(npts){
-    x_bcp/=sumweights_x;
-    y_bcp/=sumweights_y;
-    //z_bcp/=npts;
-    
-    //wx_bcp/=npts;
-    //wy_bcp/=npts;
-    
-    // std::cout << "Back constraint point x, y, z: " 
-    //  	      << x_bcp << ", " << y_bcp << ", "<< z_bcp 
-    //   //<< "; width x, y: " << wx_bcp << ", " << wy_bcp 
-    //  	      << endl;
-    
-    // apply first order optics???
-    // Yes, with the electron energy
-    //TODO: replace hard-coded coefficients with optics coefficients
-    // relationship 
-    // x_5 = xfp+z_5*xpfp
-    // thetabend = 10deg+xptar-xpfp
-    // p ~= Ecalo
-    // p*thetabend = 0.277+0.122*xfp-0.063*xpfp = Ecalo*(10deg+xptar-xpfp)
-    // xptar = 0.523 * xfp - 0.414 * xpfp
-    // 0.277+0.122*xfp-0.063*xpfp = Ecalo*(10deg+(0.523 * xfp -0.414 * xpfp)-xpfp)
-    // 0.277+0.122*(x_5-z_5*xpfp)-0.063*xpfp = 
-    //   Ecalo*(10deg + 0.523*(x_5-z_5*xpfp) + (-0.414-1)*xpfp) =>OK
-    // 
-    // 0.277 = fb_pinv_00000 = fb_pinv[0] = M_{p0}
-    // 0.122 = fb_pinv_00001 = fb_pinv[1] = M_{px}
-    // -0.063 = fb_pinv_00100 = fb_pinv[6] = M_{px'}
-    // 0.523 = fb_xptar_00001 = fb_xptar[1] = M_{x'x}
-    // -0.414 = fb_xptar_00100 = fb_xptar[6] = M_{x'x'}
-
-    // fb_pinv_00000+fb_pinv_00001*(x_bcp-z_bcp*xpfp)+fb_pinv_00100*xpfp = 
-    //   Ecalo*(10deg+fb_xptar_00001*(x_bcp-z_bcp*xpfp)+(fb_xptar_00100-1)*xpfp)
-
-    // +fb_pinv[0]
-    // +fb_pinv[1]*x_bcp
-    // -fb_pinv[1]*z_bcp*xpfp
-    // +fb_pinv[6]*xpfp
-    //  =
-    // +Etot*10.*TMath::DegToRad()
-    // +Etot*fb_xptar[1]*x_bcp
-    // -Etot*fb_xptar[1]*z_bcp*xpfp
-    // +Etot*(fb_xptar[6]-1)*xpfp
-    
-    // -fb_pinv[1]*z_bcp*xpfp
-    // +fb_pinv[6]*xpfp
-    // -Etot*(fb_xptar[6]-1)*xpfp
-    // +Etot*fb_xptar[1]*z_bcp*xpfp
-    //  =
-    // +Etot*10.*TMath::DegToRad()
-    // +Etot*fb_xptar[1]*x_bcp
-    // -fb_pinv[0]
-    // -fb_pinv[1]*x_bcp
-
-
-    double dx = (Etot*10.*TMath::DegToRad() -fb_pinv[0] + x_bcp * (Etot*fb_xptar[1]-fb_pinv[1])) /
-      (-fb_pinv[1]*z_bcp+fb_pinv[6]+Etot*(fb_xptar[1]*z_bcp+1-fb_xptar[6]));
-    double dy = y_bcp*fb_ytar[3]/(fb_ytar[3]*z_bcp-fb_ytar[10]); 
-    //The dy equation is correct under the assumption ytarget = 0: can we refine?
-
-    
-    //cout << "(x_bcp*(" << fb_xptar[1] << "*Etot-" << fb_pinv[1] << ")+" 
-    //<< 10.*TMath::DegToRad() << "*Etot-" << fb_pinv[0] << ")/" << endl 
-    //<< " (Etot*" << (fb_xptar[1]*z_bcp+1-fb_xptar[6]) << "+" << -fb_pinv[1]*z_bcp+fb_pinv[6] << ")" << endl;
-    //cout << fb_ytar[3]/(fb_ytar[3]*z_bcp-fb_ytar[10]) << endl;
-    
-    //(x_bcp*(0.522891*Etot-0.121773)+0.174533*Etot-0.276919)/
-    //(Etot*2.43719+-0.301327)
-    
-    //double dx_2 = (x_bcp*(0.522*Etot-0.121)+0.1729*Etot-0.278)/(Etot*2.224-0.249);
-    //double dy_2 = y_bcp*0.251;
-    
-    z_fcp = 0;
-    x_fcp = x_bcp+dx*(z_fcp-z_bcp);
-    y_fcp = y_bcp+dy*(z_fcp-z_bcp);
-    
-    //cout << x_fcp-(x_bcp+dx_2*(z_fcp-z_bcp)) << " " << y_fcp-(y_bcp+dy_2*(z_fcp-z_bcp)) << endl;
-    
-    /*
-    h1_yVx_bcp->Fill(x_bcp, y_bcp);
-    h1_x_fcpVbcp->Fill(x_bcp, x_fcp);
-    h1_yVx_fcp->Fill(x_fcp, y_fcp);
-    h1_y_fcpVbcp->Fill(y_bcp, y_fcp);
-    h1_dyVdx->Fill(dx, dy);
-    */
-    
-    fFrontConstraintX.push_back(x_fcp);
-    fFrontConstraintY.push_back(y_fcp);
-    fBackConstraintX.push_back(x_bcp);
-    fBackConstraintY.push_back(y_bcp);
-
-    //wx_fcp = wx_bcp;
-    //wy_fcp = wy_bcp;
-    
-    // std::cout << "Front constraint point x, y, z: " 
-    // 	      << x_fcp << ", " << y_fcp << ", "<< z_fcp 
-    //   //<< "; width x, y: " << wx_fcp << ", " << wy_fcp 
-    // 	      << endl;
-    
-    TIter next2( fTrackingDetectors );
-    while( auto* theTrackDetector =
-	   static_cast<THaTrackingDetector*>( next2() )) {
-      if(theTrackDetector->InheritsFrom("SBSGEMSpectrometerTracker")){
-	SBSGEMSpectrometerTracker* BBGEM = reinterpret_cast<SBSGEMSpectrometerTracker*>(theTrackDetector);
-	//std::cout << "setting constraints for tracks" << std::endl;
-	BBGEM->SetFrontConstraintPoint(x_fcp, y_fcp, z_fcp);
-	BBGEM->SetBackConstraintPoint(x_bcp, y_bcp, z_bcp);
-	BBGEM->SetFrontConstraintWidth(fFrontConstraintWidthX, 
-				       fFrontConstraintWidthY);
-	//(wx_fcp, wy_fcp);
-	BBGEM->SetBackConstraintWidth(fBackConstraintWidthX, 
-				      fBackConstraintWidthY);
-
-	
-	
-	//(wx_bcp, wy_bcp);
->>>>>>> 95c6d8d8
 	/*
 	  h1_yVx_bcp->Fill(x_bcp, y_bcp);
 	  h1_x_fcpVbcp->Fill(x_bcp, x_fcp);
