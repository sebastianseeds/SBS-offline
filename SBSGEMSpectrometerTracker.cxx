--- conflicted
+++ resolved
@@ -132,14 +132,9 @@
 
   for (std::vector<std::string>::iterator it = modules.begin() ; it != modules.end(); ++it){
     fModules.push_back(new SBSGEMModule( (*it).c_str(), (*it).c_str(), this) );
-<<<<<<< HEAD
-    fModules[modcounter]->fModule = modcounter; //just a dummy index in the module array
-    fModules[fModules.size()-1]->fIsMC = fIsMC;
-=======
 
     modcounter = fModules.size()-1;
     fModules[modcounter]->fModule = modcounter; //just a dummy index in the module array
->>>>>>> 453df9bd
   }
 
   //Define the number of modules from the "modules" string:
