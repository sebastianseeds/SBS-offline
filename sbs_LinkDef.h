#ifdef __CINT__

#pragma link off all globals;
#pragma link off all classes;
#pragma link off all functions;

#pragma link C++ nestedclass;
#pragma link C++ nestedtypedef;
#pragma link C++ namespace Decoder;
//#pragma link C++ namespace SBSDigSim;

#pragma link C++ class Decoder::SBSDecodeF1TDCModule+;
#pragma link C++ class Decoder::SBSDecodeF1TDCLowResModule+;
#pragma link C++ class Decoder::SBSDecodeF1TDCHighResModule+;
#pragma link C++ class Decoder::MPDModule+;
#pragma link C++ class SBSBigBite+;
#pragma link C++ class SBSGEMStand+;
#pragma link C++ class SBSGEMPlane+;
#pragma link C++ class SBSGRINCH+;
#pragma link C++ class SBSGRINCH_Cluster+;
#pragma link C++ class SBSGRINCH_Hit+;
//#pragma link C++ class SBSECal+;
//#pragma link C++ class SBSECalCluster+;
#pragma link C++ class SBSEArm+;
#pragma link C++ class SBSHCal+;
#pragma link C++ class SBSGenericDetector+;
#pragma link C++ class SBSElement+;
#pragma link C++ class SBSCalorimeter+;
#pragma link C++ class SBSCalorimeterCluster+;
#pragma link C++ class SBSData::ADC+;
#pragma link C++ class SBSData::TDC+;
#pragma link C++ class SBSData::Waveform+;
#pragma link C++ class SBSData+;
#pragma link C++ class SBSCDet+;
#pragma link C++ class SBSTimingHodoscope+;
#pragma link C++ class SBSBBShower+;
#pragma link C++ class SBSBBTotalShower+;
//#pragma link C++ class SBSShowerBlock+;
//#pragma link C++ class SBSBBShowerCluster+;
#pragma link C++ class SBSScintHit+;
#pragma link C++ class SBSScintBar+;
#pragma link C++ class SBSScintPMT+;
#pragma link C++ class SBSTdcHit+;
#pragma link C++ class SBSAdcHit+;
#pragma link C++ class SBSScintPartialHit+;
#pragma link C++ class SBSScintPlane+;
#pragma link C++ class SBSSimDataDecoder+;
#pragma link C++ class Decoder::SBSSimADC+;
#pragma link C++ class Decoder::SBSSimTDC+;
#pragma link C++ class Decoder::HCalLED+;
#pragma link C++ class SBSSimFile+;
#pragma link C++ class SBSSimEvent+;
#pragma link C++ class SBSSimDecoder+;
<<<<<<< HEAD
#pragma link C++ class gmn_tree_digitized+;
//#pragma link C++ class g4sbs_tree+;
=======
#pragma link C++ class g4sbs_tree+;
#pragma link C++ class SBSManager+;
>>>>>>> 662159a8
//#pragma link C++ class Decoder::SBSSimMPD+;
//#pragma link C++ class gmn_dig_tree+;
//#pragma link C++ class VDetData_t+;
//#pragma link C++ class MCTrack_t+;
//#pragma link C++ class TrackMCHit_t+;
//#pragma link C++ class PMTSimHit_t+;
//#pragma link C++ class GEMSimHit_t+;
//#pragma link C++ class UHitData_t+;
//#pragma link C++ defined_in "SBSSimFadc250Module.h";
#endif<|MERGE_RESOLUTION|>--- conflicted
+++ resolved
@@ -51,13 +51,8 @@
 #pragma link C++ class SBSSimFile+;
 #pragma link C++ class SBSSimEvent+;
 #pragma link C++ class SBSSimDecoder+;
-<<<<<<< HEAD
 #pragma link C++ class gmn_tree_digitized+;
-//#pragma link C++ class g4sbs_tree+;
-=======
-#pragma link C++ class g4sbs_tree+;
 #pragma link C++ class SBSManager+;
->>>>>>> 662159a8
 //#pragma link C++ class Decoder::SBSSimMPD+;
 //#pragma link C++ class gmn_dig_tree+;
 //#pragma link C++ class VDetData_t+;
