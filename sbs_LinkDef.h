#ifdef __CINT__

#pragma link off all globals;
#pragma link off all classes;
#pragma link off all functions;

#pragma link C++ nestedclass;
#pragma link C++ nestedtypedef;
#pragma link C++ namespace Decoder;

#pragma link C++ class Decoder::MPDModule+;
#pragma link C++ class SBSBigBite+;
#pragma link C++ class SBSGEMStand+;
#pragma link C++ class SBSGEMPlane+;
<<<<<<< HEAD
//#pragma link C++ class SBSECal+;
#pragma link C++ class SBSHCal+;
//#pragma link C++ class SBSGRINCH+;
=======
#pragma link C++ class SBSGRINCH+;
#pragma link C++ class SBSGRINCH_Cluster+;
#pragma link C++ class SBSGRINCH_Hit+;
#pragma link C++ class SBSECal+;
#pragma link C++ class SBSECalCluster+;
#pragma link C++ class SBSEArm+;
//#pragma link C++ class SBSHCal+;
>>>>>>> 6f0ad248
#pragma link C++ class SBSCDet+;
#pragma link C++ class SBSTimingHodoscope+;
#pragma link C++ class SBSBBShower+;
#pragma link C++ class SBSBBTotalShower+;
#pragma link C++ class SBSShowerBlock+;
#pragma link C++ class SBSBBShowerCluster+;
#pragma link C++ class SBSScintHit+;
#pragma link C++ class SBSScintBar+;
#pragma link C++ class SBSScintPMT+;
#pragma link C++ class SBSTdcHit+;
#pragma link C++ class SBSAdcHit+;
#pragma link C++ class SBSScintPartialHit+;
#pragma link C++ class SBSScintPlane+;
#endif<|MERGE_RESOLUTION|>--- conflicted
+++ resolved
@@ -12,19 +12,13 @@
 #pragma link C++ class SBSBigBite+;
 #pragma link C++ class SBSGEMStand+;
 #pragma link C++ class SBSGEMPlane+;
-<<<<<<< HEAD
-//#pragma link C++ class SBSECal+;
-#pragma link C++ class SBSHCal+;
-//#pragma link C++ class SBSGRINCH+;
-=======
 #pragma link C++ class SBSGRINCH+;
 #pragma link C++ class SBSGRINCH_Cluster+;
 #pragma link C++ class SBSGRINCH_Hit+;
 #pragma link C++ class SBSECal+;
 #pragma link C++ class SBSECalCluster+;
 #pragma link C++ class SBSEArm+;
-//#pragma link C++ class SBSHCal+;
->>>>>>> 6f0ad248
+#pragma link C++ class SBSHCal+;
 #pragma link C++ class SBSCDet+;
 #pragma link C++ class SBSTimingHodoscope+;
 #pragma link C++ class SBSBBShower+;
