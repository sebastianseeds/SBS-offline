#ifndef SBSSimADC_
#define SBSSimADC_

/////////////////////////////////////////////////////////////////////
//
//   SBSSimADC
//   G4SBS Simplified Simulated ADC Module
//
//   Right now, all it supports is an ADC sum and individual ADC samples
//
/////////////////////////////////////////////////////////////////////

#include "PipeliningModule.h"
#include "stdint.h"
#include <vector>
#include "SBSSimDataDecoder.h"

namespace Decoder {

  class SBSSimADC : public PipeliningModule {   // Inheritance

  public:

    SBSSimADC();                         // Default constructor
    SBSSimADC(Int_t crate, Int_t slot);  // Constructor
    virtual ~SBSSimADC();                // Virtual constructor

    // Use parent class functions
    using Module::GetData;
    using Module::LoadSlot;

    virtual void Clear(const Option_t *opt="");
    virtual void Init();
    virtual void CheckDecoderStatus() const;
    virtual void ClearDataVectors();
    virtual UInt_t LoadSlot(THaSlotData *sldat, const UInt_t* evbuffer, const UInt_t *pstop);
    virtual UInt_t LoadSlot( THaSlotData *sldat, const UInt_t* evbuffer, UInt_t pos, UInt_t len);

    // We don't need these functions for simulated data, but must be defined
    // so that this won't be an abstract class
    UInt_t LoadNextEvBuffer(THaSlotData*) {return 0;};// needs return something for compilation
<<<<<<< HEAD
    UInt_t LoadThisBlock(THaSlotData*, const std::vector<UInt_t > &) {return 0;};// needs return something for compilation
=======
    UInt_t LoadThisBlock(THaSlotData*, const std::vector<UInt_t >&) {return 0;};// needs return something for compilation
>>>>>>> 8779c9af
    Int_t Decode(const UInt_t *) { return 0; }; // use DecodeOneWord instead

    /*
    struct fadc_data_struct {
      std::vector<uint32_t> samples;
      std::vector<uint32_t> integrals;
      void clear() {
        samples.clear();
        integrals.clear();
      }
    };  // fadc_data_struct
    */

  private:
    static const size_t NADCCHAN = 2048; // Max ADC channels
    static TypeIter_t fgThisType;
    static TypeIter_t fgType1;
    static TypeIter_t fgType2;
    static TypeIter_t fgType3;
    //static std::vector<TypeIter_t> fgTypeVec;//Let's try something...
    std::vector<SimEncoder::sadc_data> sadc_data;

    ClassDef(SBSSimADC,0)  //  Generic SimADC module

  };  // SBSSimADC class

}  // Decoder namespace

#endif<|MERGE_RESOLUTION|>--- conflicted
+++ resolved
@@ -39,11 +39,7 @@
     // We don't need these functions for simulated data, but must be defined
     // so that this won't be an abstract class
     UInt_t LoadNextEvBuffer(THaSlotData*) {return 0;};// needs return something for compilation
-<<<<<<< HEAD
-    UInt_t LoadThisBlock(THaSlotData*, const std::vector<UInt_t > &) {return 0;};// needs return something for compilation
-=======
     UInt_t LoadThisBlock(THaSlotData*, const std::vector<UInt_t >&) {return 0;};// needs return something for compilation
->>>>>>> 8779c9af
     Int_t Decode(const UInt_t *) { return 0; }; // use DecodeOneWord instead
 
     /*
