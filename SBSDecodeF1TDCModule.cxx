--- conflicted
+++ resolved
@@ -104,11 +104,7 @@
   for(Int_t i=0; i<fNumHits.size(); i++) fNumHits[i]=0;
 }
 
-<<<<<<< HEAD
 UInt_t SBSDecodeF1TDCModule::LoadSlot( THaSlotData *sldat, const UInt_t *evbuffer, UInt_t pos, UInt_t len) {
-=======
-UInt_t SBSDecodeF1TDCModule::LoadSlot(THaSlotData *sldat, const UInt_t *evbuffer, Int_t pos, Int_t len) {
->>>>>>> 662159a8
 // the 4-arg version of LoadSlot.  Let it call the 3-arg version.
 // I'm not sure we need both (historical)
 
