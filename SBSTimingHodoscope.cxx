//////////////////////////////////////////////////////////////////////////
//
// SBSTimingHodoscope class implementation
//
//////////////////////////////////////////////////////////////////////////

#include "SBSTimingHodoscope.h"
#include "Helper.h"

ClassImp(SBSTimingHodoscope);

/*
 * SBSTimingHodoscope constructor.
 *
 * Use a TDC with trailing edge info, default is no ADC, but available for
 * commissioning only
 */
SBSTimingHodoscope::SBSTimingHodoscope( const char* name, const char* description,
    THaApparatus* apparatus ) : SBSGenericDetector(name,description,apparatus)
{
  SetModeTDC(SBSModeTDC::kTDC); //  A TDC with leading & trailing edge info
  SetModeADC(SBSModeADC::kNone); // Default is No ADC, but can be re-enabled later
  // SBSGenericDetector::SetStoreRawHits(true);
  fDataOutputLevel = 0;//default
  
  //default values for bar quality
  fHorizPosBarCut = 0.3;//m most sensible default value
  fTimeRef = 80.0;// ?
  fTimeBarCut = 10.0;//
  
  //default values for clustering parameters:
  fClusMaxSize = 5;
  fMaxYposDiffCluster = 0.15;//m
  fMaxTimeDiffCluster = 10.0;//ns
  
  fTrackMatchCutX = 0.05;
  fTrackMatchCutY = 0.15;

  fTDCWinMin = -102.;
  fTDCWinMax = -62.;
  fTotMin = 7.;

}

///////////////////////////////////////////////////////////////////////////////
/// Read SBSTimingHodoscope Database
Int_t SBSTimingHodoscope::ReadDatabase( const TDatime& date )
{
  // We can use this name here for logs
  //static const char* const here = "ReadDatabase()";

  // Call parent class's ReadDatabase first
  Int_t err = SBSGenericDetector::ReadDatabase(date);
  if(err)
    return err;
  fIsInit = false;

  // If we want to add any new variables, uncomment the following and add
  // the new variables we want to read from the database
  FILE* file = OpenFile( date );
  if( !file ) return kFileError;

  std::cout << "******** Detector " << GetName() << " ReadDatabase ********" << std::endl;

  // get time walk or other parameters from database file
  // Read mapping/geometry/configuration parameters
  fTDCBarOffset = 0;
  Int_t tdcbaroff = 0;
  fADCBarOffset = 0;
  Int_t adcbaroff = 0;
  std::vector<Double_t> timewalkpar0;
  std::vector<Double_t> timewalkpar1;
  Double_t tdcwinmin = -100.0;//ns changed default value from 0 to this
  Double_t tdcwinmax = +100.0;//ns changed default value from 0 to this
  DBRequest config_request[] = {
    { "timewalk0map",    &timewalkpar0,      kDoubleV, 0, false }, //parameter for time walk correction
    { "timewalk1map",    &timewalkpar1,      kDoubleV, 0, false }, //parameter for time walk correction
    { "tdcbaroffset",    &tdcbaroff,         kInt,    0, true }, //to allow for cycling through sections
    { "adcbaroffset",    &adcbaroff,         kInt,    0, true }, //to allow for cycling through sections
    { "tdcwindowmin", &tdcwinmin, kDouble, 0, true }, //parameter for tdc window min
    { "tdcwindowmax", &tdcwinmax, kDouble, 0, true }, //parameter for tdc window max
    { "tdctotmin", &fTotMin, kDouble, 0, true }, //parameter for tdc window max
    { 0 } ///< Request must end in a NULL
  };
  err = LoadDB( file, date, config_request, fPrefix );
  if(err) {
    fclose(file);
    return err;
  }
  
  DBRequest barquality_params[] = {
    { "horizposbarcut", &fHorizPosBarCut, kDouble, 0, true }, //parameter for bar horizontal position selection
    // what is below shall basically be redundant with fTDCWinMin and TDCWinMax
    { "timeref",      &fTimeRef,      kDouble, 0, true }, //parameter for time reference
    { "timebarcut", &fTimeBarCut, kDouble, 0, true }, //parameter for time bar selection
    { 0 } ///< Request must end in a NULL
  };

  err = LoadDB( file, date, barquality_params, fPrefix );
  if(err) {
    fclose(file);
    return err;
  }
  
  DBRequest clustering_params[] = {
    { "maxclussize",      &fClusMaxSize,        kInt, 0, true }, //parameter for max cluster size
    { "maxyposdiff_clus", &fMaxYposDiffCluster, kDouble, 0, true }, //parameter for max position difference for bar to be incorporated into a cluster
    { "maxtimediff_clus", &fMaxTimeDiffCluster, kDouble, 0, true }, //parameter for max time difference for bar to be incorporated into a cluster
    { 0 } ///< Request must end in a NULL
  };

  err = LoadDB( file, date, clustering_params, fPrefix );
  if(err) {
    fclose(file);
    return err;
  }
  
  DBRequest trackmatch_params[] = {
    { "vscint",         &fvScint, kDoubleV, 0, 1, 1},
    { "tdiffoffset",    &ftDiff0, kDoubleV, 0, 1, 1},
    { "trackmatchcutX",  &fTrackMatchCutX, kDouble, 0, 1, 1},
    { "trackmatchcutY",  &fTrackMatchCutY, kDouble, 0, 1, 1},
    { 0 }
  };
  err = LoadDB( file, date, trackmatch_params, fPrefix );
  if(err) {
    fclose(file);
    return err;
  }

  if( fvScint.size() != (UInt_t)fNelem/2 ) {
    std::cout << " vScint vector too small " << fvScint.size() << " # of bars =" << fNelem/2 << std::endl;
    std::fill(fvScint.begin(), fvScint.end(),  0.454*0.299792458 ); // m/ns
  }
  if( ftDiff0.size() != (UInt_t)fNelem/2 ) {
    std::cout << " tDiff0 vector too small " << ftDiff0.size() << " # of bars =" << fNelem/2 << std::endl;
    std::fill(ftDiff0.begin(), ftDiff0.end(),  -1.35 ); // ns
  }

  std::vector<Double_t> ypos;//position of element
  std::vector<DBRequest> vr;
  vr.push_back({ "ypos", &ypos,    kDoubleV, 0, 1 });
  vr.push_back({0});
  err = LoadDB( file, date, vr.data(), fPrefix );
  if(err) {
    fclose(file);
    return err;
  }
  if (ypos.size()>0) {
    if (ypos.size() == (UInt_t)fNelem) {
      for (Int_t ne=0;ne<fNelem;ne++) {
	SBSElement* blk= fElements[ne];
	fElements[ne]->SetY(ypos[ne]);
      }
    } else {
      std::cout << " ypos vector too small " << ypos.size() << " # of elements =" << fNelem << std::endl;
    }
  }
  
  fclose(file);

  // std::cout << "fNelem " << fNelem << std::endl;
  // std::cout << "timewalkpar0.size() " << timewalkpar0.size() << std::endl;
  // std::cout << "timewalkpar1.size() " << timewalkpar1.size() << std::endl;

  // assign the bar offsets
  fTDCBarOffset = tdcbaroff;
  fADCBarOffset = adcbaroff;
  fTDCWinMin = tdcwinmin;
  fTDCWinMax = tdcwinmax;

  if( WithTDC() || WithADC()){
    if(timewalkpar0.size()!=(UInt_t)fNelem || timewalkpar1.size()!=(UInt_t)fNelem){
      Error( Here("ReadDatabase"),
	     "N elements for hodoscope time walk maps != fNelem");
      return kInitError;
    }//error on time walk map size
    else{
      // put the time walk parameters into maps
      fTimeWalkPar0.clear();
      fTimeWalkPar1.clear();
      // std::cout << "fNelem " << fNelem << std::endl;
      // std::cout << "fNrows " << fNrows << std::endl;
      // std::cout << "fNRefElem " << fNRefElem << std::endl;
      fTimeWalkPar0.resize(fNrows);
      fTimeWalkPar1.resize(fNrows);
      int k=0;
      for(int r = 0; r < fNrows; r++) {
	// std::cout << "On row " << r << " fNcols " << fNcols[r] << std::endl;
	fTimeWalkPar0[r].resize(fNcols[r]);
	fTimeWalkPar1[r].resize(fNcols[r]);
	for(int c = 0; c < fNcols[r]; c++) {
          fTimeWalkPar0[r][c].resize(fNlayers);
          fTimeWalkPar1[r][c].resize(fNlayers);
	  for(int l = 0; l < fNlayers; l++, k++) {
	    // std::cout << "On col " << c << " fNlayers " << fNlayers << std::endl;
	    // std::cout << "k " << k << std::endl;
	    fTimeWalkPar0[r][c][l] = timewalkpar0[k];
	    fTimeWalkPar1[r][c][l] = timewalkpar1[k];
	    // std::cout << "timewalkpar0[k] " << timewalkpar0[k] << " timewalkpar1[k] " << timewalkpar1[k] << std::endl;
	  }//lay
	}//col
      }//row
    }// if time walk map size>0
  }// if tdc then get time walk into a grid if needed

  // call the function to build the bars
  err = SBSTimingHodoscope::ConstructHodoscope();
  if(err)
    return err;

  // Make sure to call parent class so that the generic variables can be read
  // return SBSGenericDetector::ReadDatabase(date);
  
  // All is well that ends well
  fIsInit = true;
  return kOK;
}

//_____________________________________________________________________________
Int_t SBSTimingHodoscope::DefineVariables( EMode mode )
{
  // Initialize global variables
  Int_t err = SBSGenericDetector::DefineVariables(mode);
  if(err) {
    return err;
  }

  if(WithTDC() ){
    RVarDef vars[] = {
      // { "tdcbaroff",    "Starting bar for TDC readout",       "fTDCBarOffset" },
      { "bar.ngoodbars",    "Number of good bars",             "GetGoodBarsSize()"},
      { "bar.tdc.id",    "TDC Hit Bar ID",                     "fGoodBarIDsTDC"},
      { "bar.tdc.meantime",  "Bar Mean Time [ns]",                 "fGoodBarTDCmean"},
      { "bar.tdc.timediff",  "Bar Time Diff [ns]",                 "fGoodBarTDCdiff"},
      { "bar.tdc.timehitpos","Bar Time Hit pos from L [m]",        "fGoodBarTDCpos"},
      { "bar.tdc.vpos",      "Bar vertical position [m]",          "fGoodBarTDCvpos"},
      { "bar.tdc.L.le",         "Left pmt time LE [ns]",              "fGoodBarTDCLle"},
      { "bar.tdc.L.leW",        "Left pmt time LE walk corr [ns]",    "fGoodBarTDCLleW"},
      { "bar.tdc.L.te",         "Left pmt time TE [ns]",              "fGoodBarTDCLte"},
      { "bar.tdc.L.teW",        "Left pmt time TE walk corr [ns]",    "fGoodBarTDCLteW"},
      { "bar.tdc.L.tot",        "Left pmt tot [ns]",                  "fGoodBarTDCLtot"},
      { "bar.tdc.L.totW",       "Left pmt tot walk corr [ns]",        "fGoodBarTDCLtotW"},
      { "bar.tdc.R.le",         "Right pmt time LE [ns]",             "fGoodBarTDCRle"},
      { "bar.tdc.R.leW",        "Right pmt time LE walk corr [ns]",   "fGoodBarTDCRleW"},
      { "bar.tdc.R.te",         "Right pmt time TE [ns]",             "fGoodBarTDCRte"},
      { "bar.tdc.R.teW",        "Right pmt time TE walk corr [ns[",   "fGoodBarTDCRteW"},
      { "bar.tdc.R.tot",        "Right pmt tot [ns[",                 "fGoodBarTDCRtot"},
      { "bar.tdc.R.totW",       "Right pmt tot walk corr [ns]",       "fGoodBarTDCRtotW"},
      { 0 }
    };
    err = DefineVarsFromList( vars, mode );
    if(err)
      return err;
  }// if we're in a tdc event
  if(WithADC() ){
    RVarDef vars[] = {
      // { "adcbaroff",    "Starting bar for ADC readout",       "fADCBarOffset" },
      { "bar.adc.id",     "ADC Hit Bar ID",                     "fGoodBarIDsADC"},
      { "bar.adc.mean",    "ADC Hit Bar Mean [bins]",            "fGoodBarADCmean"},
      { "bar.adc.L.a",          "Left ADC [bins]",                    "fGoodBarADCLa"},
      { "bar.adc.L.ap",         "Left ADC ped corr [bins]",           "fGoodBarADCLap"},
      { "bar.adc.L.ac",         "Left ADC ped corr [GeV]",            "fGoodBarADCLac"},
      { "bar.adc.R.a",          "Right ADC [bins]",                   "fGoodBarADCRa"},
      { "bar.adc.R.ap",         "Right ADC ped corr [bins]",          "fGoodBarADCRap"},
      { "bar.adc.R.ac",         "Right ADC ped corr [GeV]",           "fGoodBarADCRac"},
      { 0 }
    };
    err = DefineVarsFromList( vars, mode );
    if(err)
      return err;
  }// adc mode
  
  //if(fDataOutputLevel>1){
  RVarDef vars_clus[] = {
    { "allclus.size",  "cluster size",          "fOutClus.n"},
    { "allclus.id", "cluster max bar id",     "fOutClus.id" },
    { "allclus.xmean", "cluster mean X",        "fOutClus.x"},
    { "allclus.ymean", "cluster mean Y",        "fOutClus.y"},
    { "allclus.tmean", "cluster mean T",        "fOutClus.t"},
    { "allclus.totmean", "cluster mean ToT",    "fOutClus.tot"},
    { "allclus.tdiff", "cluster max bar tdiff", "fOutClus.tdiff"},
    { "allclus.itrack", "track index", "fOutClus.trackindex"},
    { 0 }
  };
  err = DefineVarsFromList( vars_clus, mode );
    //}
  
  //if(fDataOutputLevel>0){
  RVarDef vars_clushits[] = {
    { "clus.bar.tdc.id",       "main clus TDC Hit Bar ID",     "fMainClusBars.id"},
    { "clus.bar.tdc.meantime", "main clus Bar Mean Time [ns]", "fMainClusBars.t"},
    { "clus.bar.tdc.meantot",  "main clus Bar Mean ToT [ns]",  "fMainClusBars.tot"},
    { "clus.bar.tdc.timediff", "main clus Bar Time Diff [ns]", "fMainClusBars.tdiff"},
    { "clus.bar.tdc.timehitpos", "main clus Bar Time Hit pos from L [m]",  "fMainClusBars.y"},
    { "clus.bar.tdc.vpos",       "main clus Bar vertical position [m]",    "fMainClusBars.x"},
    { "clus.bar.tdc.itrack",  "main clus Bar track index", "fMainClusBars.trackindex" },
    { 0 }
  };

 
  err = DefineVarsFromList( vars_clushits, mode );
    //}
  
  RVarDef vars_mainclus[] = {
    { "nclus",   "number of clusters", "GetNClusters()"},
    { "clus.id",  "cluster max bar id",       "fMainClus.id"},
    { "clus.size", "cluster size",       "fMainClus.n"},
    { "clus.xmean", "cluster mean X",     "fMainClus.x"},
    { "clus.ymean",  "cluster mean Y",     "fMainClus.y"},
    { "clus.tmean",   "cluster mean T",     "fMainClus.t"},
    { "clus.totmean",  "cluster mean ToT",   "fMainClus.tot"},
    { "clus.tdiff", "cluster max bar tdiff", "fMainClus.tdiff"},
    { "clus.trackindex", "cluster track index", "fMainClus.trackindex"},
    { 0 }
  };
  err = DefineVarsFromList( vars_mainclus, mode );
  
  if(err)
    return err;
  
  // Finally go back
  return err;
}

/*
 * FindGoodHit()
 */
// Int_t SBSTimingHodoscope::FindGoodHit(SBSElement *blk)
// {
//   Int_t GoodHit=0;  

//   // if (blk->TDC()&& blk->HasData()) {
//   //   blk->TDC()->SetGoodHit(0);
//   //   GoodHit=1;
//   // }
//   return GoodHit;
// }

Int_t SBSTimingHodoscope::CoarseProcess( TClonesArray& tracks )
{
  if(fCoarseProcessed)
    return 0;

  // Call the parent class so that it can prepare the data structure on the
  // event it just read from file
  // SBSGenericDetector::CoarseProcess(tracks);
  // Call parent class, and exit if an error is encountered
  Int_t err = SBSGenericDetector::CoarseProcess(tracks);
  if(err)
    return err;

  // the parent class ie gen det finds the good hits we need already
  // note it does this by finding one good tdc hit based on a good timing window cut
  // (as well as demanding LE, TE in certain order)
  // it finds the tdc hit closest to the good timing window cut
  // so we need to be careful about setting this number in the db file
  // and figuring out the value in the expt
  
  // now loop through bars to find good hits in bars
  // should we move this code into findgoodhit?
  
  fGoodBarIDsTDC.clear();
  fGoodBarTDCmean.clear();
  fGoodBarTDCdiff.clear();
  fGoodBarTDCpos.clear();
  fGoodBarTDCvpos.clear();
  fGoodBarTDCLle.clear();
  fGoodBarTDCLleW.clear();
  fGoodBarTDCLte.clear();
  fGoodBarTDCLteW.clear();
  fGoodBarTDCLtot.clear();
  fGoodBarTDCLtotW.clear();
  fGoodBarTDCRle.clear();
  fGoodBarTDCRleW.clear();
  fGoodBarTDCRte.clear();
  fGoodBarTDCRteW.clear();
  fGoodBarTDCRtot.clear();
  fGoodBarTDCRtotW.clear();
  fGoodBarIDsADC.clear();
  fGoodBarADCmean.clear();
  fGoodBarADCLa.clear();
  fGoodBarADCLap.clear();
  fGoodBarADCLac.clear();
  fGoodBarADCRa.clear();
  fGoodBarADCRap.clear();
  fGoodBarADCRac.clear();

  Int_t NBars = (Int_t)fBars.size();
  // std::cout << "fTDCBarOffset " << fTDCBarOffset << std::endl;
  // std::cout << "fADCBarOffset " << fADCBarOffset << std::endl;
  // std::cout << "NBars " << NBars << " fElements.size()/2 " << fElements.size()/2 << std::endl;
  //std::cout << "fTDCWinMin: " << fTDCWinMin << std::endl;
  //std::cout << "fTDCWinMax: " << fTDCWinMax << std::endl;
  if((UInt_t)NBars!=(fElements.size()/2)){
    Error( Here("CoarseProcess"),
	   "hodoscope #bars length not of correct size ie !=#elements/2");
    return kInitError;
  }
  for(Int_t BarInc=0; BarInc<NBars; BarInc++){
    SBSTimingHodoscopeBar *bar = fBars[BarInc];
    SBSTimingHodoscopePMT *pmtL = bar->GetLPMT();
    SBSTimingHodoscopePMT *pmtR = bar->GetRPMT();
    SBSElement *elL = pmtL->GetPMTElement();
    SBSElement *elR = pmtR->GetPMTElement();
    Double_t Ltwalk0 = pmtL->GetTimeWalkPar0();
    Double_t Ltwalk1 = pmtL->GetTimeWalkPar1();
    Double_t Rtwalk0 = pmtR->GetTimeWalkPar0();
    Double_t Rtwalk1 = pmtR->GetTimeWalkPar1();

    if(WithTDC()){
      if(elL->TDC()->HasData() && elR->TDC()->HasData()){
	
	//get left and right LE times 
	const SBSData::TDCHit &hitL = elL->TDC()->GetGoodHit();
	const SBSData::TDCHit &hitR = elR->TDC()->GetGoodHit();
	Double_t LEl = hitL.le.val;
	Double_t LEr = hitR.le.val;

	if(fTDCWinMin < LEl && LEl < fTDCWinMax && fTDCWinMin < LEr && LEr < fTDCWinMax
	   && (hitL.te.val-hitL.le.val) > fTotMin && (hitR.te.val-hitR.le.val) > fTotMin ) {

	//Int_t bar = BarInc;// why redeclare the index?
	// don't need to add offset to tdc since all readout simultaneously
	
	// left hit
	// fGoodBarTDCLle.push_back(hitL.le.val);//commenting this here: this is done later after another quality check
	// fGoodBarTDCLle.push_back(hitL.le.raw);
	//.raw is tdc bin, val is corrected using offset and ns/bin
	Double_t LleW = SBSTimingHodoscope::TimeWalk(hitL.le.val,
				(hitL.te.val-hitL.le.val),
				Ltwalk0, Ltwalk1);
	Double_t LteW = SBSTimingHodoscope::TimeWalk(hitL.te.val,
				(hitL.te.val-hitL.le.val),
				Ltwalk0, Ltwalk1);
	
	// right hit
	// fGoodBarTDCRle.push_back(hitR.le.val);//commenting this here: this is done later after another quality check
	Double_t RleW = SBSTimingHodoscope::TimeWalk(hitR.le.val,
				(hitR.te.val-hitR.le.val),
				Rtwalk0, Rtwalk1);
	Double_t RteW = SBSTimingHodoscope::TimeWalk(hitR.te.val,
				(hitR.te.val-hitR.le.val),
				Rtwalk0, Rtwalk1);
	
	// bar properties
	Double_t barmeantime = (LleW + RleW)/2.0;
	Double_t bartimediff = (LleW - RleW);
	// convert to position? effective velocity times time? should we divide by 2? yes
	// Double_t HorizPos = 0.5 * (bartimediff*1.0e-9) * vScint; // position from L based on timediff and in m
	//Assuming bartimediff is in ns, then horizontal position is

	//AJRP: the -sign is added because the time difference as defined here has
	// a negative correlation with the y of transport coordinates
	// The offset aligns this quantity with the GEM track projection to the hodoscope
	// fvScint ~= 0.454c is the average effective propagation speed as
	// measured by the GEM-TH correlation.
	Double_t HorizPos = -0.5 * (bartimediff-ftDiff0.at(BarInc)) * fvScint.at(BarInc); // position from L based on timediff and in m. 
	
	// check basic quality before pushing
	//if(fabs(HorizPos)>fHorizPosBarCut)continue;
	//if(fabs(barmeantime-fTimeRef)>fTimeBarCut)continue;
	
	// Grouping all of this here makes it easier to apply additional cuts, if needed.
	fGoodBarIDsTDC.push_back(BarInc);
	
	fGoodBarTDCLle.push_back(hitL.le.val);
	fGoodBarTDCLleW.push_back(LleW);
	fGoodBarTDCLte.push_back(hitL.te.val);
	fGoodBarTDCLteW.push_back(LteW);
	fGoodBarTDCLtot.push_back(hitL.te.val-hitL.le.val);
	fGoodBarTDCLtotW.push_back(LteW-LleW);

	fGoodBarTDCRle.push_back(hitR.le.val);//.raw is tdc bin, val is corrected using offset and ns/bin
	fGoodBarTDCRleW.push_back(RleW);
	fGoodBarTDCRte.push_back(hitR.te.val);
	fGoodBarTDCRteW.push_back(RteW);
	fGoodBarTDCRtot.push_back(hitR.te.val-hitR.le.val);
	fGoodBarTDCRtotW.push_back(RteW-RleW);

	fGoodBarTDCmean.push_back(barmeantime);
	fGoodBarTDCdiff.push_back(bartimediff);
	
	fGoodBarTDCpos.push_back(HorizPos);
	fGoodBarTDCvpos.push_back(elR->GetY());
	
	//std::cout << ((hitL.te.val-hitL.le.val)+(hitR.te.val-hitR.le.val))/2. << " " 
	//	  << ((LteW-LleW)+(RteW-RleW))/2. << std::endl;
	
	bar->SetMeanTime(barmeantime);
	bar->SetMeanToT( ((hitL.te.val-hitL.le.val)+(hitR.te.val-hitR.le.val))/2. );
	bar->SetTimeDiff(bartimediff);
	bar->SetHitPos(HorizPos);
	bar->SetElementPos(elR->GetY());
	bar->SetLeftHit(hitL);
	bar->SetRightHit(hitR);
	}
      }// tdc hit on both pmts
    }// with tdc
    // adc events
    else if(WithADC()){
      if(elL->ADC()->HasData() && elR->ADC()->HasData()){
	Int_t bar = fADCBarOffset + BarInc;
	fGoodBarIDsADC.push_back(bar);

	// left hit
	Double_t pedL=elL->ADC()->GetPed()*1.0;
	const SBSData::PulseADCData &hitL = elL->ADC()->GetGoodHit(); // this is assuming simple adc type should add a check
	fGoodBarADCLa.push_back(hitL.integral.raw);
	fGoodBarADCLap.push_back(hitL.integral.raw-pedL);
	fGoodBarADCLac.push_back(hitL.integral.val);
	
	// right hit
	Double_t pedR=elR->ADC()->GetPed()*1.0;
	const SBSData::PulseADCData &hitR = elR->ADC()->GetGoodHit();
	fGoodBarADCRa.push_back(hitR.integral.raw);
	fGoodBarADCRap.push_back(hitR.integral.raw-pedR);
	fGoodBarADCRac.push_back(hitR.integral.val);
	
	// bar properties
	Double_t barmeanadc = (hitL.integral.raw + hitR.integral.raw) / 2.0;
	// at moment dont use ped corrected for debug
	fGoodBarADCmean.push_back(barmeanadc);
      }// adc hit on both pmts
    }// with adc
  }// bar loop


  fCoarseProcessed = 1;
  return 0;
}

Int_t SBSTimingHodoscope::FineProcess( TClonesArray& tracks )
{
  if(fFineProcessed)
    return 0;

  // Do more detailed processing here.  Parent class does nothing, so no need
  // to call it.
  // We can prepare more detailed output if we want.
  // Clustering here? 
  // Wait, if I understand the code, 
  // the way the information is stored in the vectors is by increasing index always.
  int nclusters = DoClustering();
  
  //fill output here:
  //if(fDataOutputLevel>1){
  for(int i = 0; i<GetNClusters(); i++){
    fOutClus.id.push_back(GetCluster(i)->GetMaxBarID());
    fOutClus.n.push_back(GetCluster(i)->GetSize());
    fOutClus.x.push_back(GetCluster(i)->GetXmean());
    fOutClus.y.push_back(GetCluster(i)->GetYmean());
    fOutClus.t.push_back(GetCluster(i)->GetTmean());
    fOutClus.tot.push_back(GetCluster(i)->GetToTmean());
    fOutClus.tdiff.push_back(GetCluster(i)->GetTdiff());
    fOutClus.trackindex.push_back(-1);
  }
    //}
  
  int clus_idx = -1;
  Int_t n_trk = tracks.GetLast()+1;
  for( Int_t t = 0; t < n_trk; t++ ) {
    auto* theTrack = static_cast<THaTrack*>( tracks.At(t) ); 
    clus_idx = MatchTrack(theTrack);
    //anything to select the best track???
    if( clus_idx >= 0 ){
      fOutClus.trackindex[clus_idx] = t;
    }
  }

  //clus_idx is the index in the cluster array of 

  //fill main cluster variables with clusters on good tracks:
  for( int i=0; i<GetNClusters(); i++ ){
    if( fOutClus.trackindex[i] >= 0 ){
      fMainClus.id.push_back(GetCluster(i)->GetMaxBarID());
      fMainClus.n.push_back(GetCluster(i)->GetSize());
      fMainClus.x.push_back(GetCluster(i)->GetXmean());
      fMainClus.y.push_back(GetCluster(i)->GetYmean());
      fMainClus.t.push_back(GetCluster(i)->GetTmean());
      fMainClus.tot.push_back(GetCluster(i)->GetToTmean());
      fMainClus.tdiff.push_back(GetCluster(i)->GetTdiff());
      fMainClus.trackindex.push_back( fOutClus.trackindex[i] );
      //AJRP: we should fill these variables regardless;
      // output is contolled by the odef file:
      //if(fDataOutputLevel>0){
      for(int j = 0; j<GetCluster(i)->GetSize(); j++){
	fMainClusBars.id.push_back(GetCluster(i)->GetElement(j)->GetBarNum());
	fMainClusBars.n.push_back(1);
	fMainClusBars.t.push_back(GetCluster(i)->GetElement(j)->GetMeanTime());
	fMainClusBars.tot.push_back(GetCluster(i)->GetElement(j)->GetMeanToT());
	fMainClusBars.tdiff.push_back(GetCluster(i)->GetElement(j)->GetTimeDiff());
	fMainClusBars.x.push_back(GetCluster(i)->GetElement(j)->GetElementPos());
	fMainClusBars.y.push_back(GetCluster(i)->GetElement(j)->GetHitPos());
	fMainClusBars.trackindex.push_back( fOutClus.trackindex[i] );
      }
    }
  }
  
  

  fFineProcessed = 1;
  return 0;
}

Int_t SBSTimingHodoscope::DoClustering()
{
  //int prev_baridx = -10;
  int halfclussize = fClusMaxSize/2;
  
  //vector for local maxima?
  std::vector<int> localmax_idx;
  localmax_idx.clear();
  
  for(int i = 0; i<(int)fGoodBarIDsTDC.size(); i++){
    int baridx = fGoodBarIDsTDC[i];
    SBSTimingHodoscopeBar* Bar = fBars[baridx];
    //std::cout << "id: " << baridx << " mean ToT: " 
    //<< fGoodBarTDCRtotW[i]+fGoodBarTDCLtotW[i] << std::endl;
    //find local maximum first:
    // check for the "middle" elements
<<<<<<< HEAD
    if(0<i && i+1<fGoodBarIDsTDC.size()){
=======
    if(0<i && i<(int)fGoodBarIDsTDC.size()-1){
>>>>>>> dc314c79
      // if the considered element has larger Time over Threshold than both its direct neighbors, it is considered a local maximum
      if( (fGoodBarTDCRtotW[i]+fGoodBarTDCLtotW[i])>(fGoodBarTDCRtotW[i-1]+fGoodBarTDCLtotW[i-1]) && (fGoodBarTDCRtotW[i]+fGoodBarTDCLtotW[i])>(fGoodBarTDCRtotW[i+1]+fGoodBarTDCLtotW[i+1]) ){
	//std::cout << " case 1 " << std::endl;
	localmax_idx.push_back(i);
	SBSTimingHodoscopeCluster* clus = new SBSTimingHodoscopeCluster(fClusMaxSize, Bar);
	fClusters.push_back(clus);
      }else if( fGoodBarIDsTDC[i+1]-baridx>1 && (fGoodBarTDCRtotW[i]+fGoodBarTDCLtotW[i])>(fGoodBarTDCRtotW[i-1]+fGoodBarTDCLtotW[i-1]) ){
	// if the considered element has no direct neighbor on one side, it only has to have a larger ToT than it's other neighbor to be considered a local maximum
	//std::cout << " case 2 " << std::endl;
	localmax_idx.push_back(i);
	SBSTimingHodoscopeCluster* clus = new SBSTimingHodoscopeCluster(fClusMaxSize, Bar);
	fClusters.push_back(clus);
      }else if( baridx-fGoodBarIDsTDC[i-1]>1 && (fGoodBarTDCRtotW[i]+fGoodBarTDCLtotW[i])>(fGoodBarTDCRtotW[i+1]+fGoodBarTDCLtotW[i+1]) ){
	//std::cout << " case 3 " << std::endl;
	localmax_idx.push_back(i);
	SBSTimingHodoscopeCluster* clus = new SBSTimingHodoscopeCluster(fClusMaxSize, Bar);
	fClusters.push_back(clus);
      }else if(baridx-fGoodBarIDsTDC[i-1]>1 &&  fGoodBarIDsTDC[i+1]-baridx>1){
	// if the element had no direct neighbors, it is a local maximum
	//std::cout << " case 4 " << std::endl;
	localmax_idx.push_back(i);
	SBSTimingHodoscopeCluster* clus = new SBSTimingHodoscopeCluster(fClusMaxSize, Bar);
	fClusters.push_back(clus);
      }
    }else if(i==0 && i+1<fGoodBarIDsTDC.size()){
      if( (fGoodBarTDCRtotW[i]+fGoodBarTDCLtotW[i])>(fGoodBarTDCRtotW[i+1]+fGoodBarTDCLtotW[i+1]) || fGoodBarIDsTDC[i+1]-baridx>1 ){
	//check for first element
	//std::cout << " case 5 " << std::endl;
	localmax_idx.push_back(i);
	SBSTimingHodoscopeCluster* clus = new SBSTimingHodoscopeCluster(fClusMaxSize, Bar);
	fClusters.push_back(clus);
      }
<<<<<<< HEAD
    }else if(i>0 && i+1==fGoodBarIDsTDC.size()){
=======
    }else if(i==(int)fGoodBarIDsTDC.size()-1){
>>>>>>> dc314c79
      if( (fGoodBarTDCRtotW[i]+fGoodBarTDCLtotW[i])>(fGoodBarTDCRtotW[i-1]+fGoodBarTDCLtotW[i-1]) || baridx-fGoodBarIDsTDC[i-1]>1 ){
	//check for last element
	//std::cout << " case 6 " << std::endl;
	localmax_idx.push_back(i);
	SBSTimingHodoscopeCluster* clus = new SBSTimingHodoscopeCluster(fClusMaxSize, Bar);
	fClusters.push_back(clus);
      }
    }
  }
  
  //localmax_idx and cluster idx should be the same...
  for(size_t i = 0; i<localmax_idx.size(); i++){
    // setting min and max for the subindex that we will loop on 
    // to aggregate elements around the localmax 
    int jmin = std::max(localmax_idx[i]-halfclussize, 0);
    int jmax = std::min(localmax_idx[i]+halfclussize, int(fGoodBarIDsTDC.size()-1));
    //std::cout << localmax_idx[i] << " " << fGoodBarIDsTDC[localmax_idx[i]]
    //<< " " << jmin << " " << jmax << std::endl; 
    for(int j = jmin; j<jmax; j++){
      if(j==localmax_idx[i])continue;//local maximum: bar is already included
      // if the following condition is not met, 
      // it means that there is a non-"good" bar between the local max
      // and the considered bar.
      //std::cout << fGoodBarIDsTDC[j]-fGoodBarIDsTDC[localmax_idx[i]] 
      //<< " " << j-localmax_idx[i] << std::endl;
      if(fGoodBarIDsTDC[j]-fGoodBarIDsTDC[localmax_idx[i]]!=j-localmax_idx[i])continue;
      // check that the new element to be added is compatible with the local maximum in terms of y position and time 
      if(fGoodBarTDCpos[j]-fGoodBarTDCpos[localmax_idx[i]]<fMaxYposDiffCluster &&
	 fGoodBarTDCmean[j]-fGoodBarTDCmean[localmax_idx[i]]<fMaxTimeDiffCluster){
	
	SBSTimingHodoscopeBar* Bar = fBars[fGoodBarIDsTDC[j]];
	fClusters[i]->AddElement(Bar);
      }

    }
  }
  
  /*
  for(size_t i = 0; i<fClusters.size(); i++){
    std::cout << " cluster " << i 
	      << ", size " << fClusters[i]->GetSize() 
	      << " time " << fClusters[i]->GetTmean() 
	      << " position " << fClusters[i]->GetYmean() 
	      << std::endl;
    for(int j = 0; j<fClusters[i]->GetSize(); j++){
      std::cout << " bar id " << fClusters[i]->GetElement(j)->GetBarNum() 
		<< " time " << fClusters[i]->GetElement(j)->GetMeanTime() 
		<< " position " << fClusters[i]->GetElement(j)->GetHitPos()
		<< std::endl;
    }
    std::cout << std::endl;
  }
  */
  //   // this below takes advantage of the fact that the bars are already sorted by ID/geometry i.e. two "good" adjacent bars are guaranteed to be stored back-to-back.
  //   if(baridx-prev_baridx==1 && fClusters.size()>0){
  //     if(!fClusters[fClusters.size()-1]->AddElement(Bar)){
  // 	SBSTimingHodoscopeCluster* clus = new SBSTimingHodoscopeCluster(fClusMaxSize, Bar);
  // 	fClusters.push_back(clus);
  //     }
  //   }else{
  //   }
  //   prev_baridx = baridx;
  // }
  return fClusters.size();
}

Int_t SBSTimingHodoscope::MatchTrack(THaTrack* the_track)
{
  double x_track = the_track->GetX(GetOrigin().Z());
  double y_track = the_track->GetY(GetOrigin().Z());

  int bestmatch=-1;

  double minxdiff = 1.e36;

  //If time resolution is ~100 ps, then position resolution should be
  //something like 100 ps * vScint ~= 3 cm
  
  for(int i=0; i<GetNClusters(); i++){
    SBSTimingHodoscopeCluster* clus = GetCluster(i);
    // if(clus->GetXmean()-clus->GetSize()*SizeCol()/2.<x_track && 
    //    x_track<clus->GetXmean()+clus->GetSize()*SizeCol()/2. &&
    //    fabs( clus->GetYmean() - y_track ) <= SizeRow()/2. ){
    // this is more idiot-proof:
    if( fabs( clus->GetXmean()-x_track ) <= fTrackMatchCutX &&
	fabs( clus->GetYmean()-y_track ) <= fTrackMatchCutY ){
    
      //later when things are calibrated we can do something like: 
      //the_track->SetTime(clus->GetTmean());
      if( bestmatch < 0 || fabs( clus->GetXmean() - x_track ) < minxdiff ){
	minxdiff = fabs(clus->GetXmean() - x_track );
	bestmatch = i;
      }
      //choose the cluster with the smallest difference between the cluster and track
      // X (vertical) positions
    }  
  }
  return bestmatch;
}

/*
 * ConstructHodoscope()
 * called in read database 
 */
Int_t SBSTimingHodoscope::ConstructHodoscope()
{
  Int_t nElements = fElements.size();
  std::cout << "n elements " << nElements << std::endl;
  if( nElements%2!=0 ) {
    Error( Here("ConstructHodoscope"),
	   "N elements for hodoscope is not even, need an even number for a 2 sided detector analysis.");
    return kInitError;
  }
  // make the pmt objects
  if( fNrows!=2 ) {
    Error( Here("ConstructHodoscope"),
	   "fNrows for hodoscope is not 2, which we need for left and right.");
    return kInitError;
  }
  const int nbars = nElements/2;
  DeleteContainer(fPMTMapL);
  DeleteContainer(fPMTMapR);
  fPMTMapL.reserve(nbars);
  fPMTMapR.reserve(nbars);
  int p=0;
  for(int r = 0; r < fNrows; r++) {
    for(int c = 0; c < fNcols[r]; c++) {
      for(int l = 0; l < fNlayers; l++, p++) {
	// get the element
	SBSElement *blk2 = fElementGrid[r][c][l];
	Int_t column = blk2->GetCol();
	Int_t row = blk2->GetRow();
	if(p>=(int)fElements.size()){
	  std::cout << "row " << r << " col " << c << " l " << l  << " p " << p << "/" << fElements.size() << std::endl;
	  std::cout << "element column " << column << " and row " << row << std::endl;
	}
	Double_t tw0 = fTimeWalkPar0[r][c][l];
	Double_t tw1 = fTimeWalkPar1[r][c][l];
	if(row==0){//left// could also use r index
	  if( WithTDC() ){
	    SBSTimingHodoscopePMT *pmtL = new SBSTimingHodoscopePMT(fElements.at(p),
								    tw0,
								    tw1,
								    column, row, p);
	    // column = bar and row = side and p = ID in felements in case needed for debug
	    fPMTMapL.push_back(pmtL);
	  }// if tdc
	  else if( WithADC() ){ // if we have adc we use adc db file and therefore need a temp val for timewalk
	    SBSTimingHodoscopePMT *pmtL = new SBSTimingHodoscopePMT(fElements.at(p),
								    tw0,
								    tw1,
								    column, row, p);
	    fPMTMapL.push_back(pmtL);
	  }// if adc only
	}//left
	if(row==1){//right
	  if( WithTDC() ){
	    SBSTimingHodoscopePMT *pmtR = new SBSTimingHodoscopePMT(fElements.at(p),
								    tw0,
								    tw1,
								    column, row, p);
	    // column = bar and row = side and p = ID in felements in case needed
	    fPMTMapR.push_back(pmtR);
	  }// if tdc
	  else if( WithADC() ){ // if we have adc we use adc db file and therefore need a temp val for timewalk
	    SBSTimingHodoscopePMT *pmtR = new SBSTimingHodoscopePMT(fElements.at(p),
								    tw0,
								    tw1,
								    column, row, p);
	    fPMTMapR.push_back(pmtR);
	  }// if adc only
	}//right
      }//lay
    }//col
  }//row ie side of hodo

  std::cout << "n elements in left pmt array " << fPMTMapL.size() << std::endl;
  std::cout << "n elements in right pmt array " << fPMTMapR.size() << std::endl;
  std::cout << "n elements " << nElements << ", nbars " << nbars << std::endl;
  
  // now we have the arrays of left and right pmts, we need to make the bars
  if( fPMTMapL.size()!=fPMTMapR.size() || fPMTMapL.size()!=(UInt_t)nbars || fPMTMapR.size()!=(UInt_t)nbars) {
    Error( Here("ConstructHodoscope"),
	   "PMT arrays for constructing hodoscope bars not of correct length");
    return kInitError;
  }
  DeleteContainer(fBars);
  fBars.reserve(nbars);

  for(Int_t BarInc=0; BarInc<nbars; BarInc++){
    //std::cout << BarInc << " " << nbars << std::endl;
    // bar constructor is barid, pmt left, pmt right, bar offset mostly for adc sections
    if( WithTDC() ){
      //std::cout << fPMTMapL.at(BarInc)->GetTdcFlag() << std::endl;
      SBSTimingHodoscopeBar *bar = new SBSTimingHodoscopeBar(BarInc, fPMTMapL.at(BarInc),
							     fPMTMapR.at(BarInc), fTDCBarOffset);
      fBars.push_back(bar);
    }//tdc
    else if( WithADC() ){
      SBSTimingHodoscopeBar *bar = new SBSTimingHodoscopeBar(BarInc, fPMTMapL.at(BarInc),
							     fPMTMapR.at(BarInc), fADCBarOffset);
      fBars.push_back(bar);
    }//adc
  }//bar loop

  //std::cout << "We have filled " << fBars.size() << " bars" << std::endl;
  
  return kOK;
}// construct hodo
/*
 * TimeWalk()
 */
Double_t SBSTimingHodoscope::TimeWalk(Double_t time, Double_t tot, Double_t timewalk0, Double_t timewalk1){
  // at the moment LE versus tot is fit with straight line in calibration
  // tc = LE + tcor
  // where tcor = [0]*TOT + [1], where [0] and [1] are from database
  Double_t tcorr = time - (timewalk0*tot + timewalk1);
  return tcorr;
 }
/*
 * ClearEvent()
 * called at the end of every event
 */
void SBSTimingHodoscope::ClearEvent()
{
  // If we defined any new variables that we need to clear prior to the next event
  // clear them here:
  fGoodBarIDsTDC.clear();
  fGoodBarTDCmean.clear();
  fGoodBarTDCdiff.clear();
  fGoodBarTDCpos.clear();
  fGoodBarTDCvpos.clear();
  fGoodBarTDCLteW.clear();
  fGoodBarTDCLtot.clear();
  fGoodBarTDCLtotW.clear();
  fGoodBarTDCRle.clear();
  fGoodBarTDCRleW.clear();
  fGoodBarTDCRte.clear();
  fGoodBarTDCRteW.clear();
  fGoodBarTDCRtot.clear();
  fGoodBarTDCRtotW.clear();
  fGoodBarIDsADC.clear();
  fGoodBarADCmean.clear();
  fGoodBarADCLa.clear();
  fGoodBarADCLap.clear();
  fGoodBarADCLac.clear();
  fGoodBarADCRa.clear();
  fGoodBarADCRap.clear();
  fGoodBarADCRac.clear();

  DeleteContainer(fClusters);
  
  /*
  fClusterMult.clear();
  fClusterXmean.clear();
  fClusterYmean.clear();
  fClusterTmean.clear();
  fClusterToTmean.clear();
  */
  
  ClearHodoOutput(fMainClus);
  ClearHodoOutput(fMainClusBars);
  ClearHodoOutput(fOutClus);
  
  // Make sure to call parent class's ClearEvent() also!
  SBSGenericDetector::ClearEvent();
}

void SBSTimingHodoscope::ClearHodoOutput(SBSTimingHodoscopeOutput &out)
{
  out.n.clear();
  out.id.clear();
  out.x.clear();
  out.y.clear();
  out.t.clear();
  out.tot.clear();
  out.tdiff.clear();
  out.trackindex.clear();
}

/*
 * Generic SBSTimingHodoscope destructor
 */
SBSTimingHodoscope::~SBSTimingHodoscope()
{
  // Delete any new objects/instances created here
  DeleteContainer(fBars);
  DeleteContainer(fPMTMapL);
  DeleteContainer(fPMTMapR);
  DeleteContainer(fClusters);
}

SBSTimingHodoscopeCluster* SBSTimingHodoscope::GetCluster(int i)
{
  if(i<GetNClusters())return fClusters[i];
  
  return nullptr;
}
  <|MERGE_RESOLUTION|>--- conflicted
+++ resolved
@@ -618,12 +618,8 @@
     //std::cout << "id: " << baridx << " mean ToT: " 
     //<< fGoodBarTDCRtotW[i]+fGoodBarTDCLtotW[i] << std::endl;
     //find local maximum first:
-    // check for the "middle" elements
-<<<<<<< HEAD
-    if(0<i && i+1<fGoodBarIDsTDC.size()){
-=======
-    if(0<i && i<(int)fGoodBarIDsTDC.size()-1){
->>>>>>> dc314c79
+    // check for the "middle" element
+    if(0<i && i+1<(int)fGoodBarIDsTDC.size()){
       // if the considered element has larger Time over Threshold than both its direct neighbors, it is considered a local maximum
       if( (fGoodBarTDCRtotW[i]+fGoodBarTDCLtotW[i])>(fGoodBarTDCRtotW[i-1]+fGoodBarTDCLtotW[i-1]) && (fGoodBarTDCRtotW[i]+fGoodBarTDCLtotW[i])>(fGoodBarTDCRtotW[i+1]+fGoodBarTDCLtotW[i+1]) ){
 	//std::cout << " case 1 " << std::endl;
@@ -656,11 +652,7 @@
 	SBSTimingHodoscopeCluster* clus = new SBSTimingHodoscopeCluster(fClusMaxSize, Bar);
 	fClusters.push_back(clus);
       }
-<<<<<<< HEAD
-    }else if(i>0 && i+1==fGoodBarIDsTDC.size()){
-=======
-    }else if(i==(int)fGoodBarIDsTDC.size()-1){
->>>>>>> dc314c79
+    }else if(i>0 && i+1==(int)fGoodBarIDsTDC.size()){
       if( (fGoodBarTDCRtotW[i]+fGoodBarTDCLtotW[i])>(fGoodBarTDCRtotW[i-1]+fGoodBarTDCLtotW[i-1]) || baridx-fGoodBarIDsTDC[i-1]>1 ){
 	//check for last element
 	//std::cout << " case 6 " << std::endl;
