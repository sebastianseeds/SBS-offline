//////////////////////////////////////////////////////////////////////////
//
// SBSTimingHodoscope class implementation
// rmontgom@jlab.org july 2021 drafting
//////////////////////////////////////////////////////////////////////////

#include "SBSTimingHodoscope.h"

ClassImp(SBSTimingHodoscope);

/*
 * SBSTimingHodoscope constructor.
 *
 * Use a TDC with trailing edge info, default is no ADC, but available for
 * commissioning only
 */
SBSTimingHodoscope::SBSTimingHodoscope( const char* name, const char* description,
    THaApparatus* apparatus ) : SBSGenericDetector(name,description,apparatus)
{
  SetModeTDC(SBSModeTDC::kTDC); //  A TDC with leading & trailing edge info
  SetModeADC(SBSModeADC::kNone); // Default is No ADC, but can be re-enabled later
  // SBSGenericDetector::SetStoreRawHits(true); //raw doesn't atm include all tdc hits - should request this
}

///////////////////////////////////////////////////////////////////////////////
/// Read SBSTimingHodoscope Database
Int_t SBSTimingHodoscope::ReadDatabase( const TDatime& date )
{
  // We can use this name here for logs
  //static const char* const here = "ReadDatabase()";

  // Call parent class's ReadDatabase first
  Int_t err = SBSGenericDetector::ReadDatabase(date);
  if(err)
    return err;

  // If we want to add any new variables, uncomment the following and add
  // the new variables we want to read from the database
  FILE* file = OpenFile( date );
  if( !file ) return kFileError;

  std::cout << "******** Detector " << GetName() << " ReadDatabase ********" << std::endl;

  // get time walk or other parameters from database file
  // Read mapping/geometry/configuration parameters
  fChanMapStart = 0;
  fTDCBarOffset = 0;
  Int_t tdcbaroff = 0;
  fADCBarOffset = 0;
  Int_t adcbaroff = 0;
  std::vector<Float_t> timewalkpar0;
  std::vector<Float_t> timewalkpar1;
  DBRequest config_request[] = {
    { "timewalk0map",    &timewalkpar0,      kFloatV, 0, true }, //parameter for time walk correction
    { "timewalk1map",    &timewalkpar1,      kFloatV, 0, true }, //parameter for time walk correction
    { "tdcbaroffset",    &tdcbaroff,         kInt,    0, true }, //to allow for cycling through sections
    { "adcbaroffset",    &adcbaroff,         kInt,    0, true }, //to allow for cycling through sections
    { 0 } ///< Request must end in a NULL
  };
  err = LoadDB( file, date, config_request, fPrefix );
  if(err)
    return err;

  // std::cout << "fNelem " << fNelem << std::endl;
  // std::cout << "timewalkpar0.size() " << timewalkpar0.size() << std::endl;
  // std::cout << "timewalkpar1.size() " << timewalkpar1.size() << std::endl;

  // assign the bar offsets
  fTDCBarOffset = tdcbaroff;
  fADCBarOffset = adcbaroff;

  if( WithTDC() ){
    if(timewalkpar0.size()!=fNelem || timewalkpar1.size()!=fNelem){
      Error( Here("ReadDatabase"),
	     "N elements for hodoscope time walk maps != fNelem");
      return kInitError;
    }//error on time walk map size
    else{
      // put the time walk parameters into maps
      fTimeWalkPar0.clear();
      fTimeWalkPar1.clear();
      // std::cout << "fNelem " << fNelem << std::endl;
      // std::cout << "fNrows " << fNrows << std::endl;
      // std::cout << "fNRefElem " << fNRefElem << std::endl;
      fTimeWalkPar0.resize(fNrows);
      fTimeWalkPar1.resize(fNrows);
      int rr=0;
      int cc=0;
      int ll=0;
      int k=0;
      for(int r = 0; r < fNrows; r++) {
	rr = r+fChanMapStart;
	// std::cout << "On row " << r << " fNcols " << fNcols[r] << std::endl;
	fTimeWalkPar0[r].resize(fNcols[r]);
	fTimeWalkPar1[r].resize(fNcols[r]);
	for(int c = 0; c < fNcols[r]; c++) {
	  cc = c+fChanMapStart;
	  for(int l = 0; l < fNlayers; l++, k++) {
	    // std::cout << "On col " << c << " fNlayers " << fNlayers << std::endl;
	    // std::cout << "k " << k << std::endl;
	    fTimeWalkPar0[r][c].resize(fNlayers);
	    fTimeWalkPar1[r][c].resize(fNlayers);
	    ll = l+fChanMapStart;
	    fTimeWalkPar0[rr][cc][ll] = timewalkpar0[k];
	    fTimeWalkPar1[rr][cc][ll] = timewalkpar1[k];
	    // std::cout << "timewalkpar0[k] " << timewalkpar0[k] << " timewalkpar1[k] " << timewalkpar1[k] << std::endl;
	  }//lay
	}//col
      }//row
    }// if time walk map size>0
  }// if tdc then get time walk into a grid if needed


  // Make sure to call parent class so that the generic variables can be read
  // return SBSGenericDetector::ReadDatabase(date);
  if(err)
    return err;
  // All is well that ends well
  return kOK;
}

//_____________________________________________________________________________
Int_t SBSTimingHodoscope::DefineVariables( EMode mode )
{
  // Initialize global variables
  Int_t err = SBSGenericDetector::DefineVariables(mode);
  if(err) {
    return err;
  }

  if(WithTDC()){
    RVarDef vars[] = {
      { "tdcbaroff",    "Starting bar for TDC readout",       "fTDCBarOffset" },
      { "tdcbarid",     "TDC Hit Bar ID",                     "fGoodBarIDsTDC"},
      { "barmeantime",  "Bar Mean Time [ns]",                 "fGoodBarTDCmean"},
      { "bartimediff",  "Bar Time Diff [ns]",                 "fGoodBarTDCdiff"},
      { "bartimehitpos","Bar Time Hit pos from L [m]",        "fGoodBarTDCpos"},
      { "L.le",         "Left pmt time LE [ns]",              "fGoodBarTDCLle"},
      { "L.leW",        "Left pmt time LE walk corr [ns]",    "fGoodBarTDCLleW"},
      { "L.te",         "Left pmt time TE [ns]",              "fGoodBarTDCLte"},
      { "L.teW",        "Left pmt time TE walk corr [ns]",    "fGoodBarTDCLteW"},
      { "L.tot",        "Left pmt tot [ns]",                  "fGoodBarTDCLtot"},
      { "L.totW",       "Left pmt tot walk corr [ns]",        "fGoodBarTDCLtotW"},
      { "R.le",         "Right pmt time LE [ns]",             "fGoodBarTDCRle"},
      { "R.leW",        "Right pmt time LE walk corr [ns]",   "fGoodBarTDCRleW"},
      { "R.te",         "Right pmt time TE [ns]",             "fGoodBarTDCRte"},
      { "R.teW",        "Right pmt time TE walk corr [ns[",   "fGoodBarTDCRteW"},
      { "R.tot",        "Right pmt tot [ns[",                 "fGoodBarTDCRtot"},
      { "R.totW",       "Right pmt tot walk corr [ns]",       "fGoodBarTDCRtotW"},
      { 0 }
    };
    err = DefineVarsFromList( vars, mode );
    if(err)
      return err;
  }// if we're in a tdc event
  if(WithADC()){
    RVarDef vars[] = {
      { "adcbaroff",    "Starting bar for ADC readout",       "fADCBarOffset" },
      { "adcbarid",     "ADC Hit Bar ID",                     "fGoodBarIDsADC"},
      { "adcmean",      "ADC Hit Bar Mean [bins]",            "fGoodBarADCmean"},
      { "L.a",          "Left ADC [bins]",                    "fGoodBarADCLa"},
      { "L.ap",         "Left ADC ped corr [bins]",           "fGoodBarADCLap"},
      { "L.ac",         "Left ADC ped corr [GeV]",            "fGoodBarADCLac"},
      { "R.a",          "Right ADC [bins]",                   "fGoodBarADCRa"},
      { "R.ap",         "Right ADC ped corr [bins]",          "fGoodBarADCRap"},
      { "R.ac",         "Right ADC ped corr [GeV]",           "fGoodBarADCRac"},
      { 0 }
    };
    err = DefineVarsFromList( vars, mode );
    if(err)
      return err;
  }// adc mode

  
  // call the function to build the bars
  SBSTimingHodoscope::ConstructHodoscope();
  
  // Finally go back
  return err;
}

/*
 * FindGoodHit()
 */
Int_t SBSTimingHodoscope::FindGoodHit(SBSElement *blk)
{
  Int_t GoodHit=0;  
<<<<<<< HEAD
  if (blk->TDC()&& blk->HasData()) {
    blk->TDC()->SetGoodHit(0);
    GoodHit=1;
  }
=======
  // if (blk->TDC()&& blk->HasData()) {
  //   blk->TDC()->SetGoodHit(0);
  //   GoodHit=1;
  // }
>>>>>>> 86b9c65f
  return GoodHit;
}

Int_t SBSTimingHodoscope::CoarseProcess( TClonesArray& tracks )
{
  if(fCoarseProcessed)
    return 0;

  // Call the parent class so that it can prepare the data structure on the
  // event it just read from file
  // SBSGenericDetector::CoarseProcess(tracks);
  // Call parent class, and exit if an error is encountered
  Int_t err = SBSGenericDetector::CoarseProcess(tracks);
  if(err)
    return err;

  // the parent class ie gen det finds the good hits we need already
  // note it does this by finding one good tdc hit based on a good timing window cut
  // (as well as demanding LE, TE in certain order)
  // it finds the tdc hit closest to the good timing window cut
  // so we need to be careful about setting this number in the db file
  // and figuring out the value in the expt
  
  // now loop through bars to find good hits in bars
  // should we move this code into findgoodhit?
  fGoodBarIDsTDC.clear();
  fGoodBarTDCmean.clear();
  fGoodBarTDCdiff.clear();
  fGoodBarTDCpos.clear();
  fGoodBarTDCLle.clear();
  fGoodBarTDCLleW.clear();
  fGoodBarTDCLte.clear();
  fGoodBarTDCLteW.clear();
  fGoodBarTDCLtot.clear();
  fGoodBarTDCLtotW.clear();
  fGoodBarTDCRle.clear();
  fGoodBarTDCRleW.clear();
  fGoodBarTDCRte.clear();
  fGoodBarTDCRteW.clear();
  fGoodBarTDCRtot.clear();
  fGoodBarTDCRtotW.clear();
  fGoodBarIDsADC.clear();
  fGoodBarADCmean.clear();
  fGoodBarADCLa.clear();
  fGoodBarADCLap.clear();
  fGoodBarADCLac.clear();
  fGoodBarADCRa.clear();
  fGoodBarADCRap.clear();
  fGoodBarADCRac.clear();

  Int_t NBars = (Int_t)fBars.size();
  // std::cout << "fTDCBarOffset " << fTDCBarOffset << std::endl;
  // std::cout << "fADCBarOffset " << fADCBarOffset << std::endl;
  // std::cout << "NBars " << NBars << " fElements.size()/2 " << fElements.size()/2 << std::endl;
  if(NBars!=(fElements.size()/2)){
    Error( Here("CoarseProcess"),
	   "hodoscope #bars length not of correct size ie !=#elements/2");
    return kInitError;
  }
  for(Int_t BarInc=0; BarInc<NBars; BarInc++){
    SBSTimingHodoscopeBar *bar = fBars[BarInc];
    SBSTimingHodoscopePMT *pmtL = bar->GetLPMT();
    SBSTimingHodoscopePMT *pmtR = bar->GetRPMT();
    SBSElement *elL = pmtL->GetPMTElement();
    SBSElement *elR = pmtR->GetPMTElement();
    
    if(WithTDC()){
      if(elL->TDC()->HasData() && elR->TDC()->HasData()){
	
	Int_t bar = BarInc;
	// don't need to add offset to tdc since all readout simultaneously
	fGoodBarIDsTDC.push_back(bar);
	
	// left hit
	const SBSData::TDCHit &hitL = elL->TDC()->GetGoodHit();
	fGoodBarTDCLle.push_back(hitL.le.val);//.raw is tdc bin, val is corrected using offset and ns/bin
	// call the time walk function here once implemented
	fGoodBarTDCLleW.push_back(hitL.le.val);//will replace this with time walk corrected
	fGoodBarTDCLte.push_back(hitL.te.val);
	// call the time walk function here once implemented
	fGoodBarTDCLteW.push_back(hitL.te.val);//will replace this with time walk corrected
	fGoodBarTDCLtot.push_back(hitL.te.val-hitL.le.val);
	fGoodBarTDCLtotW.push_back(hitL.te.val-hitL.le.val);//replace this with walk corrected times
	
	// right hit
	const SBSData::TDCHit &hitR = elR->TDC()->GetGoodHit();
	fGoodBarTDCRle.push_back(hitR.le.val);//.raw is tdc bin, val is corrected using offset and ns/bin
	// call the time walk function here once implemented
	fGoodBarTDCRleW.push_back(hitR.le.val);//will replace this with time walk corrected
	fGoodBarTDCRte.push_back(hitR.te.val);
	// call the time walk function here once implemented
	fGoodBarTDCRteW.push_back(hitR.te.val);//will replace this with time walk corrected
	fGoodBarTDCRtot.push_back(hitR.te.val-hitR.le.val);
	fGoodBarTDCRtotW.push_back(hitR.te.val-hitR.le.val);//replace this with walk corrected times
	
	// bar properties
	Float_t barmeantime = (hitL.le.val + hitR.le.val)/2.0;
	fGoodBarTDCmean.push_back(barmeantime);
	Float_t bartimediff = (hitL.le.val - hitR.le.val);
	fGoodBarTDCdiff.push_back(bartimediff);
	// convert to position? effective velocity times time? should we divide by 2? yes
	Float_t HorizPos = 0.5 * (bartimediff*1.0e-9) * vScint; // position from L based on timediff and in m
	fGoodBarTDCpos.push_back(HorizPos);
	
      }// tdc hit on both pmts
    }// with tdc
    // adc events
    else if(WithADC()){
      if(elL->ADC()->HasData() && elR->ADC()->HasData()){
	Int_t bar = fADCBarOffset + BarInc;
	if(bar>89){
	  Error( Here("CoarseProcess"),
		 "hodoscope bar id after adding adc offset id from db >89");
	  return kInitError;
	}
	fGoodBarIDsADC.push_back(bar);

	// left hit
	Float_t pedL=elL->ADC()->GetPed()*1.0;
	const SBSData::PulseADCData &hitL = elL->ADC()->GetGoodHit(); // this is assuming simple adc type should add a check
	fGoodBarADCLa.push_back(hitL.integral.raw);
	fGoodBarADCLap.push_back(hitL.integral.raw-pedL);
	fGoodBarADCLac.push_back(hitL.integral.val);
	
	// right hit
	Float_t pedR=elR->ADC()->GetPed()*1.0;
	const SBSData::PulseADCData &hitR = elR->ADC()->GetGoodHit();
	fGoodBarADCRa.push_back(hitR.integral.raw);
	fGoodBarADCRap.push_back(hitR.integral.raw-pedR);
	fGoodBarADCRac.push_back(hitR.integral.val);
	
	// bar properties
	Float_t barmeanadc = (hitL.integral.raw + hitR.integral.raw) / 2.0;
	// at moment dont use ped corrected for debug
	fGoodBarADCmean.push_back(barmeanadc);
      }// adc hit on both pmts
    }// with adc
  }// bar loop


  fCoarseProcessed = 1;
  return 0;
}

Int_t SBSTimingHodoscope::FineProcess( TClonesArray& tracks )
{

  if(fFineProcessed)
    return 0;

  // Do more detailed processing here.  Parent class does nothing, so no need
  // to call it.
  // We can prepare more detailed output if we want.

  fFineProcessed = 1;
  return 0;
}
/*
 * ConstructHodoscope()
 * called in read database 
 */
Int_t SBSTimingHodoscope::ConstructHodoscope()
{
  Int_t nElements = fElements.size();
  // std::cout << "n elements " << nElements << std::endl;
  if( nElements%2!=0 ) {
    Error( Here("CoarseProcess"),
	   "N elements for hodoscope is not even, need an even number for a 2 sided detector analysis.");
    return kInitError;
  }
  // make the pmt objects
  fPMTMapL.clear();
  fPMTMapR.clear();
  if( fNrows!=2 ) {
    Error( Here("CoarseProcess"),
	   "fNrows for hodoscope is not 2, which we need for left and right.");
    return kInitError;
  }
  int p=0;
  for(int r = 0; r < fNrows; r++) {
    for(int c = 0; c < fNcols[r]; c++) {
      for(int l = 0; l < fNlayers; l++, p++) {
	// get the element
	SBSElement *blk2 = fElementGrid[r][c][l];
	Int_t column = blk2->GetCol();
	Int_t row = blk2->GetRow();
	// std::cout << "row " << r << " col " << c << " l " << l  << " p " << p << std::endl;
	// std::cout << "element column " << column << " and row " << row << std::endl;
	if(row==0){//left// could also use r index
	  if( WithTDC() ){
	    SBSTimingHodoscopePMT *pmtL = new SBSTimingHodoscopePMT(fElements.at(p),
								    fTimeWalkPar0[r][c][l],
								    fTimeWalkPar0[r][c][l],
								    column, row, p);
	    // column = bar and row = side and p = ID in felements in case needed for debug
	    fPMTMapL.push_back(pmtL);
	  }// if tdc
	  else if( WithADC() ){ // if we have adc we use adc db file and therefore need a temp val for timewalk
	    SBSTimingHodoscopePMT *pmtL = new SBSTimingHodoscopePMT(fElements.at(p),
								    -9999,
								    -9999,
								    column, row, p);
	    fPMTMapL.push_back(pmtL);
	  }// if adc only
	}//left
	if(row==1){//right
	  if( WithTDC() ){
	    SBSTimingHodoscopePMT *pmtR = new SBSTimingHodoscopePMT(fElements.at(p),
								    fTimeWalkPar0[r][c][l],
								    fTimeWalkPar0[r][c][l],
								    column, row, p);
	    // column = bar and row = side and p = ID in felements in case needed
	    fPMTMapR.push_back(pmtR);
	  }// if tdc
	  else if( WithADC() ){ // if we have adc we use adc db file and therefore need a temp val for timewalk
	    SBSTimingHodoscopePMT *pmtR = new SBSTimingHodoscopePMT(fElements.at(p),
								    -9999,
								    -9999,
								    column, row, p);
	    fPMTMapR.push_back(pmtR);
	  }// if adc only
	}//right
      }//lay
    }//col
  }//row ie side of hodo
  // std::cout << "n elements in left pmt array " << fPMTMapL.size() << std::endl;
  // std::cout << "n elements in right pmt array " << fPMTMapR.size() << std::endl;
  // std::cout << "n elements " << nElements << std::endl;
  
  // now we have the arrays of left and right pmts, we need to make the bars
  if( fPMTMapL.size()!=fPMTMapR.size() || fPMTMapL.size()!=(nElements/2) || fPMTMapR.size()!=(nElements/2) ) {
    Error( Here("CoarseProcess"),
	   "PMT arrays for constructing hodoscope bars not of correct length");
    return kInitError;
  }
  fBars.clear();
  for(Int_t BarInc=0; BarInc<(Int_t)(nElements/2); BarInc++){
    // bar constructor is barid, pmt left, pmt right, bar offset mostly for adc sections
    if( WithTDC() ){
      // std::cout << fPMTMapL.at(BarInc)->GetTdcFlag() << std::endl;
      SBSTimingHodoscopeBar *bar = new SBSTimingHodoscopeBar(BarInc, fPMTMapL.at(BarInc),
							     fPMTMapR.at(BarInc), fTDCBarOffset);
      fBars.push_back(bar);
    }//tdc
    else if( WithADC() ){
      SBSTimingHodoscopeBar *bar = new SBSTimingHodoscopeBar(BarInc, fPMTMapL.at(BarInc),
							     fPMTMapR.at(BarInc), fADCBarOffset);
      fBars.push_back(bar);
    }//adc
  }//bar loop
  // std::cout << "We have filled " << fBars.size() << " bars" << std::endl;

}// construct hodo
/*
 * TimeWalk()
 */
 Float_t TimeWalk(Float_t time){
   return 0.0;
 }
/*
 * ClearEvent()
 * called at the end of every event
 */
void SBSTimingHodoscope::ClearEvent()
{
  // If we defined any new variables that we need to clear prior to the next event
  // clear them here:
  fGoodBarIDsTDC.clear();
  fGoodBarTDCmean.clear();
  fGoodBarTDCdiff.clear();
  fGoodBarTDCpos.clear();
  fGoodBarTDCLteW.clear();
  fGoodBarTDCLtot.clear();
  fGoodBarTDCLtotW.clear();
  fGoodBarTDCRle.clear();
  fGoodBarTDCRleW.clear();
  fGoodBarTDCRte.clear();
  fGoodBarTDCRteW.clear();
  fGoodBarTDCRtot.clear();
  fGoodBarTDCRtotW.clear();
  fGoodBarIDsADC.clear();
  fGoodBarADCmean.clear();
  fGoodBarADCLa.clear();
  fGoodBarADCLap.clear();
  fGoodBarADCLac.clear();
  fGoodBarADCRa.clear();
  fGoodBarADCRap.clear();
  fGoodBarADCRac.clear();

  // Make sure to call parent class's ClearEvent() also!
  SBSGenericDetector::ClearEvent();
}


/*
 * Generic SBSTimingHodoscope destructor
 */
SBSTimingHodoscope::~SBSTimingHodoscope()
{
  // Delete any new objects/instances created here
  ClearEvent();
}<|MERGE_RESOLUTION|>--- conflicted
+++ resolved
@@ -185,17 +185,11 @@
 Int_t SBSTimingHodoscope::FindGoodHit(SBSElement *blk)
 {
   Int_t GoodHit=0;  
-<<<<<<< HEAD
-  if (blk->TDC()&& blk->HasData()) {
-    blk->TDC()->SetGoodHit(0);
-    GoodHit=1;
-  }
-=======
+
   // if (blk->TDC()&& blk->HasData()) {
   //   blk->TDC()->SetGoodHit(0);
   //   GoodHit=1;
   // }
->>>>>>> 86b9c65f
   return GoodHit;
 }
 
