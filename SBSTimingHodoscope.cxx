//////////////////////////////////////////////////////////////////////////
//
// SBSTimingHodoscope class implementation
//
//////////////////////////////////////////////////////////////////////////

#include "SBSTimingHodoscope.h"
#include "Helper.h"

ClassImp(SBSTimingHodoscope);

/*
 * SBSTimingHodoscope constructor.
 *
 * Use a TDC with trailing edge info, default is no ADC, but available for
 * commissioning only
 */
SBSTimingHodoscope::SBSTimingHodoscope( const char* name, const char* description,
    THaApparatus* apparatus ) : SBSGenericDetector(name,description,apparatus)
{
  SetModeTDC(SBSModeTDC::kTDC); //  A TDC with leading & trailing edge info
  SetModeADC(SBSModeADC::kNone); // Default is No ADC, but can be re-enabled later
  // SBSGenericDetector::SetStoreRawHits(true);
  fDataOutputLevel = 0;//default
  
  //default values for bar quality
  fHorizPosBarCut = 0.3;//m most sensible default value
  fTimeRef = 80.0;// ?
  fTimeBarCut = 10.0;//
  
  //default values for clustering parameters:
  fClusMaxSize = 5;
  fMaxYposDiffCluster = 0.15;//m
  fMaxTimeDiffCluster = 10.0;//ns

  fvScint = 0.454*0.299792458; //m/ns
  //Defaults for track match cuts:
  ftDiff0 = -1.35;  //ns
  
  fTrackMatchCutX = 0.05;
  fTrackMatchCutY = 0.15;


}

///////////////////////////////////////////////////////////////////////////////
/// Read SBSTimingHodoscope Database
Int_t SBSTimingHodoscope::ReadDatabase( const TDatime& date )
{
  // We can use this name here for logs
  //static const char* const here = "ReadDatabase()";

  // Call parent class's ReadDatabase first
  Int_t err = SBSGenericDetector::ReadDatabase(date);
  if(err)
    return err;
  fIsInit = false;

  // If we want to add any new variables, uncomment the following and add
  // the new variables we want to read from the database
  FILE* file = OpenFile( date );
  if( !file ) return kFileError;

  std::cout << "******** Detector " << GetName() << " ReadDatabase ********" << std::endl;

  // get time walk or other parameters from database file
  // Read mapping/geometry/configuration parameters
  fTDCBarOffset = 0;
  Int_t tdcbaroff = 0;
  fADCBarOffset = 0;
  Int_t adcbaroff = 0;
  std::vector<Double_t> timewalkpar0;
  std::vector<Double_t> timewalkpar1;
  Double_t tdcwinmin = 0.0;
  Double_t tdcwinmax = 0.0;
  DBRequest config_request[] = {
    { "timewalk0map",    &timewalkpar0,      kDoubleV, 0, false }, //parameter for time walk correction
    { "timewalk1map",    &timewalkpar1,      kDoubleV, 0, false }, //parameter for time walk correction
    { "tdcbaroffset",    &tdcbaroff,         kInt,    0, true }, //to allow for cycling through sections
    { "adcbaroffset",    &adcbaroff,         kInt,    0, true }, //to allow for cycling through sections
    { "tdcwindowmin", &tdcwinmin, kDouble, 0, true }, //parameter for tdc window min
    { "tdcwindowmax", &tdcwinmax, kDouble, 0, true }, //parameter for tdc window max
    { 0 } ///< Request must end in a NULL
  };
  err = LoadDB( file, date, config_request, fPrefix );
  if(err) {
    fclose(file);
    return err;
  }
  
  DBRequest barquality_params[] = {
    { "horizposbarcut", &fHorizPosBarCut, kDouble, 0, true }, //parameter for bar horizontal position selection
    { "timeref",      &fTimeRef,      kDouble, 0, true }, //parameter for time reference
    { "timebarcut", &fTimeBarCut, kDouble, 0, true }, //parameter for time bar selection
    { 0 } ///< Request must end in a NULL
  };

  err = LoadDB( file, date, barquality_params, fPrefix );
  if(err) {
    fclose(file);
    return err;
  }
  
  DBRequest clustering_params[] = {
    { "maxclussize",      &fClusMaxSize,        kInt, 0, true }, //parameter for max cluster size
    { "maxyposdiff_clus", &fMaxYposDiffCluster, kDouble, 0, true }, //parameter for max position difference for bar to be incorporated into a cluster
    { "maxtimediff_clus", &fMaxTimeDiffCluster, kDouble, 0, true }, //parameter for max time difference for bar to be incorporated into a cluster
    { 0 } ///< Request must end in a NULL
  };

  err = LoadDB( file, date, clustering_params, fPrefix );
  if(err) {
    fclose(file);
    return err;
  }
  
  DBRequest trackmatch_params[] = {
    { "vscint",          &fvScint, kDouble, 0, 1, 1},
    { "tdiffoffset",     &ftDiff0, kDouble, 0, 1, 1},
    { "trackmatchcutX",  &fTrackMatchCutX, kDouble, 0, 1, 1},
    { "trackmatchcutY",  &fTrackMatchCutY, kDouble, 0, 1, 1},
    { 0 }
  };

  err = LoadDB( file, date, trackmatch_params, fPrefix );
  if(err) {
    fclose(file);
    return err;
  }

  std::vector<Double_t> ypos;//position of element
  std::vector<DBRequest> vr;
  vr.push_back({ "ypos", &ypos,    kDoubleV, 0, 1 });
  vr.push_back({0});
  err = LoadDB( file, date, vr.data(), fPrefix );
  if(err) {
    fclose(file);
    return err;
  }
  if (ypos.size()>0) {
    if (ypos.size() == fNelem) {
      for (Int_t ne=0;ne<fNelem;ne++) {
	SBSElement* blk= fElements[ne];
	fElements[ne]->SetY(ypos[ne]);
      }
    } else {
      std::cout << " ypos vector too small " << ypos.size() << " # of elements =" << fNelem << std::endl;
    }
  }
  
  fclose(file);

  // std::cout << "fNelem " << fNelem << std::endl;
  // std::cout << "timewalkpar0.size() " << timewalkpar0.size() << std::endl;
  // std::cout << "timewalkpar1.size() " << timewalkpar1.size() << std::endl;

  // assign the bar offsets
  fTDCBarOffset = tdcbaroff;
  fADCBarOffset = adcbaroff;
  fTDCWinMin = tdcwinmin;
  fTDCWinMax = tdcwinmax;

  if( WithTDC() || WithADC()){
    if(timewalkpar0.size()!=fNelem || timewalkpar1.size()!=fNelem){
      Error( Here("ReadDatabase"),
	     "N elements for hodoscope time walk maps != fNelem");
      return kInitError;
    }//error on time walk map size
    else{
      // put the time walk parameters into maps
      fTimeWalkPar0.clear();
      fTimeWalkPar1.clear();
      // std::cout << "fNelem " << fNelem << std::endl;
      // std::cout << "fNrows " << fNrows << std::endl;
      // std::cout << "fNRefElem " << fNRefElem << std::endl;
      fTimeWalkPar0.resize(fNrows);
      fTimeWalkPar1.resize(fNrows);
      int k=0;
      for(int r = 0; r < fNrows; r++) {
	// std::cout << "On row " << r << " fNcols " << fNcols[r] << std::endl;
	fTimeWalkPar0[r].resize(fNcols[r]);
	fTimeWalkPar1[r].resize(fNcols[r]);
	for(int c = 0; c < fNcols[r]; c++) {
          fTimeWalkPar0[r][c].resize(fNlayers);
          fTimeWalkPar1[r][c].resize(fNlayers);
	  for(int l = 0; l < fNlayers; l++, k++) {
	    // std::cout << "On col " << c << " fNlayers " << fNlayers << std::endl;
	    // std::cout << "k " << k << std::endl;
	    fTimeWalkPar0[r][c][l] = timewalkpar0[k];
	    fTimeWalkPar1[r][c][l] = timewalkpar1[k];
	    // std::cout << "timewalkpar0[k] " << timewalkpar0[k] << " timewalkpar1[k] " << timewalkpar1[k] << std::endl;
	  }//lay
	}//col
      }//row
    }// if time walk map size>0
  }// if tdc then get time walk into a grid if needed

  // call the function to build the bars
  err = SBSTimingHodoscope::ConstructHodoscope();
  if(err)
    return err;

  // Make sure to call parent class so that the generic variables can be read
  // return SBSGenericDetector::ReadDatabase(date);
  
  // All is well that ends well
  fIsInit = true;
  return kOK;
}

//_____________________________________________________________________________
Int_t SBSTimingHodoscope::DefineVariables( EMode mode )
{
  // Initialize global variables
  Int_t err = SBSGenericDetector::DefineVariables(mode);
  if(err) {
    return err;
  }

  if(WithTDC() ){
    RVarDef vars[] = {
      // { "tdcbaroff",    "Starting bar for TDC readout",       "fTDCBarOffset" },
      { "bar.ngoodbars",    "Number of good bars",             "GetGoodBarsSize()"},
      { "bar.tdc.id",    "TDC Hit Bar ID",                     "fGoodBarIDsTDC"},
      { "bar.tdc.meantime",  "Bar Mean Time [ns]",                 "fGoodBarTDCmean"},
      { "bar.tdc.timediff",  "Bar Time Diff [ns]",                 "fGoodBarTDCdiff"},
      { "bar.tdc.timehitpos","Bar Time Hit pos from L [m]",        "fGoodBarTDCpos"},
      { "bar.tdc.vpos",      "Bar vertical position [m]",          "fGoodBarTDCvpos"},
      { "bar.tdc.L.le",         "Left pmt time LE [ns]",              "fGoodBarTDCLle"},
      { "bar.tdc.L.leW",        "Left pmt time LE walk corr [ns]",    "fGoodBarTDCLleW"},
      { "bar.tdc.L.te",         "Left pmt time TE [ns]",              "fGoodBarTDCLte"},
      { "bar.tdc.L.teW",        "Left pmt time TE walk corr [ns]",    "fGoodBarTDCLteW"},
      { "bar.tdc.L.tot",        "Left pmt tot [ns]",                  "fGoodBarTDCLtot"},
      { "bar.tdc.L.totW",       "Left pmt tot walk corr [ns]",        "fGoodBarTDCLtotW"},
      { "bar.tdc.R.le",         "Right pmt time LE [ns]",             "fGoodBarTDCRle"},
      { "bar.tdc.R.leW",        "Right pmt time LE walk corr [ns]",   "fGoodBarTDCRleW"},
      { "bar.tdc.R.te",         "Right pmt time TE [ns]",             "fGoodBarTDCRte"},
      { "bar.tdc.R.teW",        "Right pmt time TE walk corr [ns[",   "fGoodBarTDCRteW"},
      { "bar.tdc.R.tot",        "Right pmt tot [ns[",                 "fGoodBarTDCRtot"},
      { "bar.tdc.R.totW",       "Right pmt tot walk corr [ns]",       "fGoodBarTDCRtotW"},
      { 0 }
    };
    err = DefineVarsFromList( vars, mode );
    if(err)
      return err;
  }// if we're in a tdc event
  if(WithADC() ){
    RVarDef vars[] = {
      // { "adcbaroff",    "Starting bar for ADC readout",       "fADCBarOffset" },
      { "bar.adc.id",     "ADC Hit Bar ID",                     "fGoodBarIDsADC"},
      { "bar.adc.mean",    "ADC Hit Bar Mean [bins]",            "fGoodBarADCmean"},
      { "bar.adc.L.a",          "Left ADC [bins]",                    "fGoodBarADCLa"},
      { "bar.adc.L.ap",         "Left ADC ped corr [bins]",           "fGoodBarADCLap"},
      { "bar.adc.L.ac",         "Left ADC ped corr [GeV]",            "fGoodBarADCLac"},
      { "bar.adc.R.a",          "Right ADC [bins]",                   "fGoodBarADCRa"},
      { "bar.adc.R.ap",         "Right ADC ped corr [bins]",          "fGoodBarADCRap"},
      { "bar.adc.R.ac",         "Right ADC ped corr [GeV]",           "fGoodBarADCRac"},
      { 0 }
    };
    err = DefineVarsFromList( vars, mode );
    if(err)
      return err;
  }// adc mode
  
  //if(fDataOutputLevel>1){
  RVarDef vars_clus[] = {
    { "allclus.size",  "cluster size",          "fOutClus.n"},
    { "allclus.id", "cluster max bar id",     "fOutClus.id" },
    { "allclus.xmean", "cluster mean X",        "fOutClus.x"},
    { "allclus.ymean", "cluster mean Y",        "fOutClus.y"},
    { "allclus.tmean", "cluster mean T",        "fOutClus.t"},
    { "allclus.totmean", "cluster mean ToT",    "fOutClus.tot"},
    { "allclus.tdiff", "cluster max bar tdiff", "fOutClus.tdiff"},
    { "allclus.itrack", "track index", "fOutClus.trackindex"},
    { 0 }
  };
  err = DefineVarsFromList( vars_clus, mode );
    //}
  
  //if(fDataOutputLevel>0){
  RVarDef vars_clushits[] = {
    { "clus.bar.tdc.id",       "main clus TDC Hit Bar ID",     "fMainClusBars.id"},
    { "clus.bar.tdc.meantime", "main clus Bar Mean Time [ns]", "fMainClusBars.t"},
    { "clus.bar.tdc.meantot",  "main clus Bar Mean ToT [ns]",  "fMainClusBars.tot"},
    { "clus.bar.tdc.timediff", "main clus Bar Time Diff [ns]", "fMainClusBars.tdiff"},
    { "clus.bar.tdc.timehitpos", "main clus Bar Time Hit pos from L [m]",  "fMainClusBars.y"},
    { "clus.bar.tdc.vpos",       "main clus Bar vertical position [m]",    "fMainClusBars.x"},
    { "clus.bar.tdc.itrack",  "main clus Bar track index", "fMainClusBars.trackindex" },
    { 0 }
  };

 
  err = DefineVarsFromList( vars_clushits, mode );
    //}
  
  RVarDef vars_mainclus[] = {
    { "nclus",   "number of clusters", "GetNClusters()"},
    { "clus.id",  "cluster max bar id",       "fMainClus.id"},
    { "clus.size", "cluster size",       "fMainClus.n"},
    { "clus.xmean", "cluster mean X",     "fMainClus.x"},
    { "clus.ymean",  "cluster mean Y",     "fMainClus.y"},
    { "clus.tmean",   "cluster mean T",     "fMainClus.t"},
    { "clus.totmean",  "cluster mean ToT",   "fMainClus.tot"},
    { "clus.tdiff", "cluster max bar tdiff", "fMainClus.tdiff"},
    { "clus.trackindex", "cluster track index", "fMainClus.trackindex"},
    { 0 }
  };
  err = DefineVarsFromList( vars_mainclus, mode );
  
  if(err)
    return err;
  
  // Finally go back
  return err;
}

/*
 * FindGoodHit()
 */
// Int_t SBSTimingHodoscope::FindGoodHit(SBSElement *blk)
// {
//   Int_t GoodHit=0;  

//   // if (blk->TDC()&& blk->HasData()) {
//   //   blk->TDC()->SetGoodHit(0);
//   //   GoodHit=1;
//   // }
//   return GoodHit;
// }

Int_t SBSTimingHodoscope::CoarseProcess( TClonesArray& tracks )
{
  if(fCoarseProcessed)
    return 0;

  // Call the parent class so that it can prepare the data structure on the
  // event it just read from file
  // SBSGenericDetector::CoarseProcess(tracks);
  // Call parent class, and exit if an error is encountered
  Int_t err = SBSGenericDetector::CoarseProcess(tracks);
  if(err)
    return err;

  // the parent class ie gen det finds the good hits we need already
  // note it does this by finding one good tdc hit based on a good timing window cut
  // (as well as demanding LE, TE in certain order)
  // it finds the tdc hit closest to the good timing window cut
  // so we need to be careful about setting this number in the db file
  // and figuring out the value in the expt
  
  // now loop through bars to find good hits in bars
  // should we move this code into findgoodhit?
  
  fGoodBarIDsTDC.clear();
  fGoodBarTDCmean.clear();
  fGoodBarTDCdiff.clear();
  fGoodBarTDCpos.clear();
  fGoodBarTDCvpos.clear();
  fGoodBarTDCLle.clear();
  fGoodBarTDCLleW.clear();
  fGoodBarTDCLte.clear();
  fGoodBarTDCLteW.clear();
  fGoodBarTDCLtot.clear();
  fGoodBarTDCLtotW.clear();
  fGoodBarTDCRle.clear();
  fGoodBarTDCRleW.clear();
  fGoodBarTDCRte.clear();
  fGoodBarTDCRteW.clear();
  fGoodBarTDCRtot.clear();
  fGoodBarTDCRtotW.clear();
  fGoodBarIDsADC.clear();
  fGoodBarADCmean.clear();
  fGoodBarADCLa.clear();
  fGoodBarADCLap.clear();
  fGoodBarADCLac.clear();
  fGoodBarADCRa.clear();
  fGoodBarADCRap.clear();
  fGoodBarADCRac.clear();

  Int_t NBars = (Int_t)fBars.size();
  // std::cout << "fTDCBarOffset " << fTDCBarOffset << std::endl;
  // std::cout << "fADCBarOffset " << fADCBarOffset << std::endl;
  // std::cout << "NBars " << NBars << " fElements.size()/2 " << fElements.size()/2 << std::endl;
  //std::cout << "fTDCWinMin: " << fTDCWinMin << std::endl;
  //std::cout << "fTDCWinMax: " << fTDCWinMax << std::endl;
  if(NBars!=(fElements.size()/2)){
    Error( Here("CoarseProcess"),
	   "hodoscope #bars length not of correct size ie !=#elements/2");
    return kInitError;
  }
  for(Int_t BarInc=0; BarInc<NBars; BarInc++){
    SBSTimingHodoscopeBar *bar = fBars[BarInc];
    SBSTimingHodoscopePMT *pmtL = bar->GetLPMT();
    SBSTimingHodoscopePMT *pmtR = bar->GetRPMT();
    SBSElement *elL = pmtL->GetPMTElement();
    SBSElement *elR = pmtR->GetPMTElement();
    Double_t Ltwalk0 = pmtL->GetTimeWalkPar0();
    Double_t Ltwalk1 = pmtL->GetTimeWalkPar1();
    Double_t Rtwalk0 = pmtR->GetTimeWalkPar0();
    Double_t Rtwalk1 = pmtR->GetTimeWalkPar1();

    if(WithTDC()){
      if(elL->TDC()->HasData() && elR->TDC()->HasData()){

	//get left and right LE times 
	const SBSData::TDCHit &hitL = elL->TDC()->GetGoodHit();
	const SBSData::TDCHit &hitR = elR->TDC()->GetGoodHit();
	Double_t LEl = hitL.le.val;
	Double_t LEr = hitR.le.val;

	if(fTDCWinMin < LEl && LEl < fTDCWinMax && fTDCWinMin < LEr && LEr < fTDCWinMax){
	//Int_t bar = BarInc;// why redeclare the index?
	// don't need to add offset to tdc since all readout simultaneously
	
	// left hit
<<<<<<< HEAD
	const SBSData::TDCHit &hitL = elL->TDC()->GetGoodHit();
=======
	fGoodBarTDCLle.push_back(hitL.le.val);
>>>>>>> 1bca3b20
	// fGoodBarTDCLle.push_back(hitL.le.raw);
	//.raw is tdc bin, val is corrected using offset and ns/bin
	Double_t LleW = SBSTimingHodoscope::TimeWalk(hitL.le.val,
				(hitL.te.val-hitL.le.val),
				Ltwalk0, Ltwalk1);
	Double_t LteW = SBSTimingHodoscope::TimeWalk(hitL.te.val,
				(hitL.te.val-hitL.le.val),
				Ltwalk0, Ltwalk1);
	
	// right hit
<<<<<<< HEAD
	const SBSData::TDCHit &hitR = elR->TDC()->GetGoodHit();
=======
	fGoodBarTDCRle.push_back(hitR.le.val);//.raw is tdc bin, val is corrected using offset and ns/bin
>>>>>>> 1bca3b20
	Double_t RleW = SBSTimingHodoscope::TimeWalk(hitR.le.val,
				(hitR.te.val-hitR.le.val),
				Rtwalk0, Rtwalk1);
	Double_t RteW = SBSTimingHodoscope::TimeWalk(hitR.te.val,
				(hitR.te.val-hitR.le.val),
				Rtwalk0, Rtwalk1);
	
	// bar properties
	Double_t barmeantime = (LleW + RleW)/2.0;
	Double_t bartimediff = (LleW - RleW);
	// convert to position? effective velocity times time? should we divide by 2? yes
	// Double_t HorizPos = 0.5 * (bartimediff*1.0e-9) * vScint; // position from L based on timediff and in m
	//Assuming bartimediff is in ns, then horizontal position is

	//AJRP: the -sign is added because the time difference as defined here has
	// a negative correlation with the y of transport coordinates
	// The offset aligns this quantity with the GEM track projection to the hodoscope
	// fvScint ~= 0.454c is the average effective propagation speed as
	// measured by the GEM-TH correlation.
	Double_t HorizPos = -0.5 * (bartimediff-ftDiff0) * fvScint; // position from L based on timediff and in m. 
	
	// check basic quality before pushing
	if(fabs(HorizPos)>fHorizPosBarCut)continue;
	if(fabs(barmeantime-fTimeRef)>fTimeBarCut)continue;
	
	fGoodBarIDsTDC.push_back(BarInc);
	
	fGoodBarTDCLle.push_back(hitL.le.val);
	fGoodBarTDCLleW.push_back(LleW);
	fGoodBarTDCLte.push_back(hitL.te.val);
	fGoodBarTDCLteW.push_back(LteW);
	fGoodBarTDCLtot.push_back(hitL.te.val-hitL.le.val);
	fGoodBarTDCLtotW.push_back(LteW-LleW);

	fGoodBarTDCRle.push_back(hitR.le.val);//.raw is tdc bin, val is corrected using offset and ns/bin
	fGoodBarTDCRleW.push_back(RleW);
	fGoodBarTDCRte.push_back(hitR.te.val);
	fGoodBarTDCRteW.push_back(RteW);
	fGoodBarTDCRtot.push_back(hitR.te.val-hitR.le.val);
	fGoodBarTDCRtotW.push_back(RteW-RleW);
	
	fGoodBarTDCmean.push_back(barmeantime);
	fGoodBarTDCdiff.push_back(bartimediff);
	
	fGoodBarTDCpos.push_back(HorizPos);
	fGoodBarTDCvpos.push_back(elR->GetY());
	
	//std::cout << ((hitL.te.val-hitL.le.val)+(hitR.te.val-hitR.le.val))/2. << " " 
	//	  << ((LteW-LleW)+(RteW-RleW))/2. << std::endl;
	
	bar->SetMeanTime(barmeantime);
	bar->SetMeanToT( ((hitL.te.val-hitL.le.val)+(hitR.te.val-hitR.le.val))/2. );
	bar->SetTimeDiff(bartimediff);
	bar->SetHitPos(HorizPos);
	bar->SetElementPos(elR->GetY());
	bar->SetLeftHit(hitL);
	bar->SetRightHit(hitR);
	}
      }// tdc hit on both pmts
    }// with tdc
    // adc events
    else if(WithADC()){
      if(elL->ADC()->HasData() && elR->ADC()->HasData()){
	Int_t bar = fADCBarOffset + BarInc;
	fGoodBarIDsADC.push_back(bar);

	// left hit
	Double_t pedL=elL->ADC()->GetPed()*1.0;
	const SBSData::PulseADCData &hitL = elL->ADC()->GetGoodHit(); // this is assuming simple adc type should add a check
	fGoodBarADCLa.push_back(hitL.integral.raw);
	fGoodBarADCLap.push_back(hitL.integral.raw-pedL);
	fGoodBarADCLac.push_back(hitL.integral.val);
	
	// right hit
	Double_t pedR=elR->ADC()->GetPed()*1.0;
	const SBSData::PulseADCData &hitR = elR->ADC()->GetGoodHit();
	fGoodBarADCRa.push_back(hitR.integral.raw);
	fGoodBarADCRap.push_back(hitR.integral.raw-pedR);
	fGoodBarADCRac.push_back(hitR.integral.val);
	
	// bar properties
	Double_t barmeanadc = (hitL.integral.raw + hitR.integral.raw) / 2.0;
	// at moment dont use ped corrected for debug
	fGoodBarADCmean.push_back(barmeanadc);
      }// adc hit on both pmts
    }// with adc
  }// bar loop


  fCoarseProcessed = 1;
  return 0;
}

Int_t SBSTimingHodoscope::FineProcess( TClonesArray& tracks )
{
  if(fFineProcessed)
    return 0;

  // Do more detailed processing here.  Parent class does nothing, so no need
  // to call it.
  // We can prepare more detailed output if we want.
  // Clustering here? 
  // Wait, if I understand the code, 
  // the way the information is stored in the vectors is by increasing index always.
  int nclusters = DoClustering();
  
  //fill output here:
  //if(fDataOutputLevel>1){
  for(int i = 0; i<GetNClusters(); i++){
    fOutClus.id.push_back(GetCluster(i)->GetMaxBarID());
    fOutClus.n.push_back(GetCluster(i)->GetSize());
    fOutClus.x.push_back(GetCluster(i)->GetXmean());
    fOutClus.y.push_back(GetCluster(i)->GetYmean());
    fOutClus.t.push_back(GetCluster(i)->GetTmean());
    fOutClus.tot.push_back(GetCluster(i)->GetToTmean());
    fOutClus.tdiff.push_back(GetCluster(i)->GetTdiff());
    fOutClus.trackindex.push_back(-1);
  }
    //}
  
  int clus_idx = -1;
  Int_t n_trk = tracks.GetLast()+1;
  for( Int_t t = 0; t < n_trk; t++ ) {
    auto* theTrack = static_cast<THaTrack*>( tracks.At(t) ); 
    clus_idx = MatchTrack(theTrack);
    //anything to select the best track???
    if( clus_idx >= 0 ){
      fOutClus.trackindex[clus_idx] = t;
    }
  }

  //clus_idx is the index in the cluster array of 

  //fill main cluster variables with clusters on good tracks:
  for( int i=0; i<GetNClusters(); i++ ){
    if( fOutClus.trackindex[i] >= 0 ){
      fMainClus.id.push_back(GetCluster(i)->GetMaxBarID());
      fMainClus.n.push_back(GetCluster(i)->GetSize());
      fMainClus.x.push_back(GetCluster(i)->GetXmean());
      fMainClus.y.push_back(GetCluster(i)->GetYmean());
      fMainClus.t.push_back(GetCluster(i)->GetTmean());
      fMainClus.tot.push_back(GetCluster(i)->GetToTmean());
      fMainClus.tdiff.push_back(GetCluster(i)->GetTdiff());
      fMainClus.trackindex.push_back( fOutClus.trackindex[i] );
      //AJRP: we should fill these variables regardless;
      // output is contolled by the odef file:
      //if(fDataOutputLevel>0){
      for(int j = 0; j<GetCluster(i)->GetSize(); j++){
	fMainClusBars.id.push_back(GetCluster(i)->GetElement(j)->GetBarNum());
	fMainClusBars.n.push_back(1);
	fMainClusBars.t.push_back(GetCluster(i)->GetElement(j)->GetMeanTime());
	fMainClusBars.tot.push_back(GetCluster(i)->GetElement(j)->GetMeanToT());
	fMainClusBars.tdiff.push_back(GetCluster(i)->GetElement(j)->GetTimeDiff());
	fMainClusBars.x.push_back(GetCluster(i)->GetElement(j)->GetElementPos());
	fMainClusBars.y.push_back(GetCluster(i)->GetElement(j)->GetHitPos());
	fMainClusBars.trackindex.push_back( fOutClus.trackindex[i] );
      }
    }
  }
  
  

  fFineProcessed = 1;
  return 0;
}

Int_t SBSTimingHodoscope::DoClustering()
{
  //int prev_baridx = -10;
  int halfclussize = fClusMaxSize/2;
  
  //vector for local maxima?
  std::vector<int> localmax_idx;
  localmax_idx.clear();
  
  for(int i = 0; i<fGoodBarIDsTDC.size(); i++){
    int baridx = fGoodBarIDsTDC[i];
    SBSTimingHodoscopeBar* Bar = fBars[baridx];
    //std::cout << "id: " << baridx << " mean ToT: " 
    //<< fGoodBarTDCRtotW[i]+fGoodBarTDCLtotW[i] << std::endl;
    //find local maximum first:
    // check for the "middle" elements
    if(0<i && i<fGoodBarIDsTDC.size()-1){
      // if the considered element has larger Time over Threshold than both its direct neighbors, it is considered a local maximum
      if( (fGoodBarTDCRtotW[i]+fGoodBarTDCLtotW[i])>(fGoodBarTDCRtotW[i-1]+fGoodBarTDCLtotW[i-1]) && (fGoodBarTDCRtotW[i]+fGoodBarTDCLtotW[i])>(fGoodBarTDCRtotW[i+1]+fGoodBarTDCLtotW[i+1]) ){
	//std::cout << " case 1 " << std::endl;
	localmax_idx.push_back(i);
	SBSTimingHodoscopeCluster* clus = new SBSTimingHodoscopeCluster(fClusMaxSize, Bar);
	fClusters.push_back(clus);
      }else if( fGoodBarIDsTDC[i+1]-baridx>1 && (fGoodBarTDCRtotW[i]+fGoodBarTDCLtotW[i])>(fGoodBarTDCRtotW[i-1]+fGoodBarTDCLtotW[i-1]) ){
	// if the considered element has no direct neighbor on one side, it only has to have a larger ToT than it's other neighbor to be considered a local maximum
	//std::cout << " case 2 " << std::endl;
	localmax_idx.push_back(i);
	SBSTimingHodoscopeCluster* clus = new SBSTimingHodoscopeCluster(fClusMaxSize, Bar);
	fClusters.push_back(clus);
      }else if( baridx-fGoodBarIDsTDC[i-1]>1 && (fGoodBarTDCRtotW[i]+fGoodBarTDCLtotW[i])>(fGoodBarTDCRtotW[i+1]+fGoodBarTDCLtotW[i+1]) ){
	//std::cout << " case 3 " << std::endl;
	localmax_idx.push_back(i);
	SBSTimingHodoscopeCluster* clus = new SBSTimingHodoscopeCluster(fClusMaxSize, Bar);
	fClusters.push_back(clus);
      }else if(baridx-fGoodBarIDsTDC[i-1]>1 &&  fGoodBarIDsTDC[i+1]-baridx>1){
	// if the element had no direct neighbors, it is a local maximum
	//std::cout << " case 4 " << std::endl;
	localmax_idx.push_back(i);
	SBSTimingHodoscopeCluster* clus = new SBSTimingHodoscopeCluster(fClusMaxSize, Bar);
	fClusters.push_back(clus);
      }
    }else if(i==0){
      if( (fGoodBarTDCRtotW[i]+fGoodBarTDCLtotW[i])>(fGoodBarTDCRtotW[i+1]+fGoodBarTDCLtotW[i+1]) || fGoodBarIDsTDC[i+1]-baridx>1 ){
	//check for first element
	//std::cout << " case 5 " << std::endl;
	localmax_idx.push_back(i);
	SBSTimingHodoscopeCluster* clus = new SBSTimingHodoscopeCluster(fClusMaxSize, Bar);
	fClusters.push_back(clus);
      }
    }else if(i==fGoodBarIDsTDC.size()-1){
      if( (fGoodBarTDCRtotW[i]+fGoodBarTDCLtotW[i])>(fGoodBarTDCRtotW[i-1]+fGoodBarTDCLtotW[i-1]) || baridx-fGoodBarIDsTDC[i-1]>1 ){
	//check for last element
	//std::cout << " case 6 " << std::endl;
	localmax_idx.push_back(i);
	SBSTimingHodoscopeCluster* clus = new SBSTimingHodoscopeCluster(fClusMaxSize, Bar);
	fClusters.push_back(clus);
      }
    }
  }
  
  //localmax_idx and cluster idx should be the same...
  for(size_t i = 0; i<localmax_idx.size(); i++){
    // setting min and max for the subindex that we will loop on 
    // to aggregate elements around the localmax 
    int jmin = std::max(localmax_idx[i]-halfclussize, 0);
    int jmax = std::min(localmax_idx[i]+halfclussize, int(fGoodBarIDsTDC.size()-1));
    //std::cout << localmax_idx[i] << " " << fGoodBarIDsTDC[localmax_idx[i]]
    //<< " " << jmin << " " << jmax << std::endl; 
    for(int j = jmin; j<jmax; j++){
      if(j==localmax_idx[i])continue;//local maximum: bar is already included
      // if the following condition is not met, 
      // it means that there is a non-"good" bar between the local max
      // and the considered bar.
      //std::cout << fGoodBarIDsTDC[j]-fGoodBarIDsTDC[localmax_idx[i]] 
      //<< " " << j-localmax_idx[i] << std::endl;
      if(fGoodBarIDsTDC[j]-fGoodBarIDsTDC[localmax_idx[i]]!=j-localmax_idx[i])continue;
      // check that the new element to be added is compatible with the local maximum in terms of y position and time 
      if(fGoodBarTDCpos[j]-fGoodBarTDCpos[localmax_idx[i]]<fMaxYposDiffCluster &&
	 fGoodBarTDCmean[j]-fGoodBarTDCmean[localmax_idx[i]]<fMaxTimeDiffCluster){
	
	SBSTimingHodoscopeBar* Bar = fBars[fGoodBarIDsTDC[j]];
	fClusters[i]->AddElement(Bar);
      }

    }
  }
  
  /*
  for(size_t i = 0; i<fClusters.size(); i++){
    std::cout << " cluster " << i 
	      << ", size " << fClusters[i]->GetSize() 
	      << " time " << fClusters[i]->GetTmean() 
	      << " position " << fClusters[i]->GetYmean() 
	      << std::endl;
    for(int j = 0; j<fClusters[i]->GetSize(); j++){
      std::cout << " bar id " << fClusters[i]->GetElement(j)->GetBarNum() 
		<< " time " << fClusters[i]->GetElement(j)->GetMeanTime() 
		<< " position " << fClusters[i]->GetElement(j)->GetHitPos()
		<< std::endl;
    }
    std::cout << std::endl;
  }
  */
  //   // this below takes advantage of the fact that the bars are already sorted by ID/geometry i.e. two "good" adjacent bars are guaranteed to be stored back-to-back.
  //   if(baridx-prev_baridx==1 && fClusters.size()>0){
  //     if(!fClusters[fClusters.size()-1]->AddElement(Bar)){
  // 	SBSTimingHodoscopeCluster* clus = new SBSTimingHodoscopeCluster(fClusMaxSize, Bar);
  // 	fClusters.push_back(clus);
  //     }
  //   }else{
  //   }
  //   prev_baridx = baridx;
  // }
  return fClusters.size();
}

Int_t SBSTimingHodoscope::MatchTrack(THaTrack* the_track)
{
  double x_track = the_track->GetX(GetOrigin().Z());
  double y_track = the_track->GetY(GetOrigin().Z());

  int bestmatch=-1;

  double minxdiff = 1.e36;

  //If time resolution is ~100 ps, then position resolution should be
  //something like 100 ps * vScint ~= 3 cm
  
  for(int i=0; i<GetNClusters(); i++){
    SBSTimingHodoscopeCluster* clus = GetCluster(i);
    // if(clus->GetXmean()-clus->GetSize()*SizeCol()/2.<x_track && 
    //    x_track<clus->GetXmean()+clus->GetSize()*SizeCol()/2. &&
    //    fabs( clus->GetYmean() - y_track ) <= SizeRow()/2. ){
    // this is more idiot-proof:
    if( fabs( clus->GetXmean()-x_track ) <= fTrackMatchCutX &&
	fabs( clus->GetYmean()-y_track ) <= fTrackMatchCutY ){
    
      //later when things are calibrated we can do something like: 
      //the_track->SetTime(clus->GetTmean());
      if( bestmatch < 0 || fabs( clus->GetXmean() - x_track ) < minxdiff ){
	minxdiff = fabs(clus->GetXmean() - x_track );
	bestmatch = i;
      }
      //choose the cluster with the smallest difference between the cluster and track
      // X (vertical) positions
    }  
  }
  return bestmatch;
}

/*
 * ConstructHodoscope()
 * called in read database 
 */
Int_t SBSTimingHodoscope::ConstructHodoscope()
{
  Int_t nElements = fElements.size();
  std::cout << "n elements " << nElements << std::endl;
  if( nElements%2!=0 ) {
    Error( Here("ConstructHodoscope"),
	   "N elements for hodoscope is not even, need an even number for a 2 sided detector analysis.");
    return kInitError;
  }
  // make the pmt objects
  if( fNrows!=2 ) {
    Error( Here("ConstructHodoscope"),
	   "fNrows for hodoscope is not 2, which we need for left and right.");
    return kInitError;
  }
  const int nbars = nElements/2;
  DeleteContainer(fPMTMapL);
  DeleteContainer(fPMTMapR);
  fPMTMapL.reserve(nbars);
  fPMTMapR.reserve(nbars);
  int p=0;
  for(int r = 0; r < fNrows; r++) {
    for(int c = 0; c < fNcols[r]; c++) {
      for(int l = 0; l < fNlayers; l++, p++) {
	// get the element
	SBSElement *blk2 = fElementGrid[r][c][l];
	Int_t column = blk2->GetCol();
	Int_t row = blk2->GetRow();
	if(p>=fElements.size()){
	  std::cout << "row " << r << " col " << c << " l " << l  << " p " << p << "/" << fElements.size() << std::endl;
	  std::cout << "element column " << column << " and row " << row << std::endl;
	}
	Double_t tw0 = fTimeWalkPar0[r][c][l];
	Double_t tw1 = fTimeWalkPar1[r][c][l];
	if(row==0){//left// could also use r index
	  if( WithTDC() ){
	    SBSTimingHodoscopePMT *pmtL = new SBSTimingHodoscopePMT(fElements.at(p),
								    tw0,
								    tw1,
								    column, row, p);
	    // column = bar and row = side and p = ID in felements in case needed for debug
	    fPMTMapL.push_back(pmtL);
	  }// if tdc
	  else if( WithADC() ){ // if we have adc we use adc db file and therefore need a temp val for timewalk
	    SBSTimingHodoscopePMT *pmtL = new SBSTimingHodoscopePMT(fElements.at(p),
								    tw0,
								    tw1,
								    column, row, p);
	    fPMTMapL.push_back(pmtL);
	  }// if adc only
	}//left
	if(row==1){//right
	  if( WithTDC() ){
	    SBSTimingHodoscopePMT *pmtR = new SBSTimingHodoscopePMT(fElements.at(p),
								    tw0,
								    tw1,
								    column, row, p);
	    // column = bar and row = side and p = ID in felements in case needed
	    fPMTMapR.push_back(pmtR);
	  }// if tdc
	  else if( WithADC() ){ // if we have adc we use adc db file and therefore need a temp val for timewalk
	    SBSTimingHodoscopePMT *pmtR = new SBSTimingHodoscopePMT(fElements.at(p),
								    tw0,
								    tw1,
								    column, row, p);
	    fPMTMapR.push_back(pmtR);
	  }// if adc only
	}//right
      }//lay
    }//col
  }//row ie side of hodo

  std::cout << "n elements in left pmt array " << fPMTMapL.size() << std::endl;
  std::cout << "n elements in right pmt array " << fPMTMapR.size() << std::endl;
  std::cout << "n elements " << nElements << ", nbars " << nbars << std::endl;
  
  // now we have the arrays of left and right pmts, we need to make the bars
  if( fPMTMapL.size()!=fPMTMapR.size() || fPMTMapL.size()!=nbars || fPMTMapR.size()!=nbars) {
    Error( Here("ConstructHodoscope"),
	   "PMT arrays for constructing hodoscope bars not of correct length");
    return kInitError;
  }
  DeleteContainer(fBars);
  fBars.reserve(nbars);

  for(Int_t BarInc=0; BarInc<nbars; BarInc++){
    //std::cout << BarInc << " " << nbars << std::endl;
    // bar constructor is barid, pmt left, pmt right, bar offset mostly for adc sections
    if( WithTDC() ){
      //std::cout << fPMTMapL.at(BarInc)->GetTdcFlag() << std::endl;
      SBSTimingHodoscopeBar *bar = new SBSTimingHodoscopeBar(BarInc, fPMTMapL.at(BarInc),
							     fPMTMapR.at(BarInc), fTDCBarOffset);
      fBars.push_back(bar);
    }//tdc
    else if( WithADC() ){
      SBSTimingHodoscopeBar *bar = new SBSTimingHodoscopeBar(BarInc, fPMTMapL.at(BarInc),
							     fPMTMapR.at(BarInc), fADCBarOffset);
      fBars.push_back(bar);
    }//adc
  }//bar loop

  //std::cout << "We have filled " << fBars.size() << " bars" << std::endl;
  
  return kOK;
}// construct hodo
/*
 * TimeWalk()
 */
Double_t SBSTimingHodoscope::TimeWalk(Double_t time, Double_t tot, Double_t timewalk0, Double_t timewalk1){
  // at the moment LE versus tot is fit with straight line in calibration
  // tc = LE + tcor
  // where tcor = [0]*TOT + [1], where [0] and [1] are from database
  Double_t tcorr = time - (timewalk0*tot + timewalk1);
  return tcorr;
 }
/*
 * ClearEvent()
 * called at the end of every event
 */
void SBSTimingHodoscope::ClearEvent()
{
  // If we defined any new variables that we need to clear prior to the next event
  // clear them here:
  fGoodBarIDsTDC.clear();
  fGoodBarTDCmean.clear();
  fGoodBarTDCdiff.clear();
  fGoodBarTDCpos.clear();
  fGoodBarTDCvpos.clear();
  fGoodBarTDCLteW.clear();
  fGoodBarTDCLtot.clear();
  fGoodBarTDCLtotW.clear();
  fGoodBarTDCRle.clear();
  fGoodBarTDCRleW.clear();
  fGoodBarTDCRte.clear();
  fGoodBarTDCRteW.clear();
  fGoodBarTDCRtot.clear();
  fGoodBarTDCRtotW.clear();
  fGoodBarIDsADC.clear();
  fGoodBarADCmean.clear();
  fGoodBarADCLa.clear();
  fGoodBarADCLap.clear();
  fGoodBarADCLac.clear();
  fGoodBarADCRa.clear();
  fGoodBarADCRap.clear();
  fGoodBarADCRac.clear();
  
  fClusters.clear();
  
  /*
  fClusterMult.clear();
  fClusterXmean.clear();
  fClusterYmean.clear();
  fClusterTmean.clear();
  fClusterToTmean.clear();
  */
  
  ClearHodoOutput(fMainClus);
  ClearHodoOutput(fMainClusBars);
  ClearHodoOutput(fOutClus);
  
  // Make sure to call parent class's ClearEvent() also!
  SBSGenericDetector::ClearEvent();
}

void SBSTimingHodoscope::ClearHodoOutput(SBSTimingHodoscopeOutput &out)
{
  out.n.clear();
  out.id.clear();
  out.x.clear();
  out.y.clear();
  out.t.clear();
  out.tot.clear();
  out.tdiff.clear();
  out.trackindex.clear();
}

/*
 * Generic SBSTimingHodoscope destructor
 */
SBSTimingHodoscope::~SBSTimingHodoscope()
{
  // Delete any new objects/instances created here
  DeleteContainer(fBars);
  DeleteContainer(fPMTMapL);
  DeleteContainer(fPMTMapR);
}

SBSTimingHodoscopeCluster* SBSTimingHodoscope::GetCluster(int i)
{
  if(i<GetNClusters())return fClusters[i];
  
  return nullptr;
}
  <|MERGE_RESOLUTION|>--- conflicted
+++ resolved
@@ -71,8 +71,8 @@
   Int_t adcbaroff = 0;
   std::vector<Double_t> timewalkpar0;
   std::vector<Double_t> timewalkpar1;
-  Double_t tdcwinmin = 0.0;
-  Double_t tdcwinmax = 0.0;
+  Double_t tdcwinmin = -100.0;//ns changed default value from 0 to this
+  Double_t tdcwinmax = +100.0;//ns changed default value from 0 to this
   DBRequest config_request[] = {
     { "timewalk0map",    &timewalkpar0,      kDoubleV, 0, false }, //parameter for time walk correction
     { "timewalk1map",    &timewalkpar1,      kDoubleV, 0, false }, //parameter for time walk correction
@@ -90,6 +90,7 @@
   
   DBRequest barquality_params[] = {
     { "horizposbarcut", &fHorizPosBarCut, kDouble, 0, true }, //parameter for bar horizontal position selection
+    // what is below shall basically be redundant with fTDCWinMin and TDCWinMax
     { "timeref",      &fTimeRef,      kDouble, 0, true }, //parameter for time reference
     { "timebarcut", &fTimeBarCut, kDouble, 0, true }, //parameter for time bar selection
     { 0 } ///< Request must end in a NULL
@@ -401,7 +402,7 @@
 
     if(WithTDC()){
       if(elL->TDC()->HasData() && elR->TDC()->HasData()){
-
+	
 	//get left and right LE times 
 	const SBSData::TDCHit &hitL = elL->TDC()->GetGoodHit();
 	const SBSData::TDCHit &hitR = elR->TDC()->GetGoodHit();
@@ -413,11 +414,7 @@
 	// don't need to add offset to tdc since all readout simultaneously
 	
 	// left hit
-<<<<<<< HEAD
-	const SBSData::TDCHit &hitL = elL->TDC()->GetGoodHit();
-=======
-	fGoodBarTDCLle.push_back(hitL.le.val);
->>>>>>> 1bca3b20
+	// fGoodBarTDCLle.push_back(hitL.le.val);//commenting this here: this is done later after another quality check
 	// fGoodBarTDCLle.push_back(hitL.le.raw);
 	//.raw is tdc bin, val is corrected using offset and ns/bin
 	Double_t LleW = SBSTimingHodoscope::TimeWalk(hitL.le.val,
@@ -428,11 +425,7 @@
 				Ltwalk0, Ltwalk1);
 	
 	// right hit
-<<<<<<< HEAD
-	const SBSData::TDCHit &hitR = elR->TDC()->GetGoodHit();
-=======
-	fGoodBarTDCRle.push_back(hitR.le.val);//.raw is tdc bin, val is corrected using offset and ns/bin
->>>>>>> 1bca3b20
+	// fGoodBarTDCRle.push_back(hitR.le.val);//commenting this here: this is done later after another quality check
 	Double_t RleW = SBSTimingHodoscope::TimeWalk(hitR.le.val,
 				(hitR.te.val-hitR.le.val),
 				Rtwalk0, Rtwalk1);
@@ -455,9 +448,10 @@
 	Double_t HorizPos = -0.5 * (bartimediff-ftDiff0) * fvScint; // position from L based on timediff and in m. 
 	
 	// check basic quality before pushing
-	if(fabs(HorizPos)>fHorizPosBarCut)continue;
-	if(fabs(barmeantime-fTimeRef)>fTimeBarCut)continue;
-	
+	//if(fabs(HorizPos)>fHorizPosBarCut)continue;
+	//if(fabs(barmeantime-fTimeRef)>fTimeBarCut)continue;
+	
+	// Grouping all of this here makes it easier to apply additional cuts, if needed.
 	fGoodBarIDsTDC.push_back(BarInc);
 	
 	fGoodBarTDCLle.push_back(hitL.le.val);
