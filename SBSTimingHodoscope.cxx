//////////////////////////////////////////////////////////////////////////
//
// SBSTimingHodoscope class implementation
//
//////////////////////////////////////////////////////////////////////////

#include "SBSTimingHodoscope.h"

ClassImp(SBSTimingHodoscope);

/*
 * SBSTimingHodoscope constructor.
 *
 * Use a TDC with trailing edge info, default is no ADC, but available for
 * commissioning only
 */
SBSTimingHodoscope::SBSTimingHodoscope( const char* name, const char* description,
    THaApparatus* apparatus ) : SBSGenericDetector(name,description,apparatus)
{
  SetModeTDC(SBSModeTDC::kTDC); //  A TDC with leading & trailing edge info
  SetModeADC(SBSModeADC::kNone); // Default is No ADC, but can be re-enabled later
}

///////////////////////////////////////////////////////////////////////////////
/// Read SBSTimingHodoscope Database
Int_t SBSTimingHodoscope::ReadDatabase( const TDatime& date )
{
  // We can use this name here for logs
  //static const char* const here = "ReadDatabase()";

  // If we want to add any new variables, uncomment the following and add
  // the new variables we want to read from the database
  //FILE* file = OpenFile( date );
  //if( !file ) return kFileError;
  //Int_t err;


  // Make sure to call parent class so that the generic variables can be read
  return SBSGenericDetector::ReadDatabase(date);
}

//_____________________________________________________________________________
Int_t SBSTimingHodoscope::DefineVariables( EMode mode )
{
  // Initialize global variables
  Int_t err = SBSGenericDetector::DefineVariables(mode);
  if(err) {
    return err;
  }

<<<<<<< HEAD
  // Some temporary variables which we'll use to read in the database
  std::vector<Int_t> detmap_adc;
  std::vector<Int_t> detmap, chanmap;
  Int_t nbars,nref_chans = 0;
  std::vector<Float_t> xyz, dxyz;
  std::vector<Float_t> hit_acceptance;
  std::vector<Float_t> ref_ch_res;

  // Read mapping/geometry/configuration parameters
  fChanMapStart = 0;
  DBRequest config_request[] = {
    { "adc_detmap",   &detmap_adc,  kIntV, 0, true }, ///< Detector map for ADCs [optional]
    { "detmap",       &detmap,  kIntV }, ///< Detector map
    { "chanmap",      &chanmap, kIntV,    0, true }, ///< Optional channel map
    { "nbars",     &nbars,   kInt, 1, true }, ///< Number of modules
    { "dxdydz",       &dxyz,     kFloatV, 3 },  ///< block spacing (dx,dy,dz)
    { "hit_acceptance", &hit_acceptance, kFloatV, 2}, ///< fHitAcceptanceDx and Dy
    { "ref_ch_res", &ref_ch_res, kFloatV}, ///< Reference channel resolution
    { 0 } ///< Request must end in a NULL
  };

  // Clear out the old channel map before reading a new one
  fChanMap.clear();
  err = LoadDB( file, date, config_request, fPrefix );
  if(err) return err; // Return on any errors already

  // Sanity checks (make sure there were no inconsistent values entered)
  if(nbars <= 0) {
    Error( Here(here), "Must have at least one bar, number of bars specified: %d",
        nbars);
    return kInitError;  // Error already printed by FillDetMap
  }
  Int_t nlpmt,nrpmt;
  nlpmt = nrpmt = nbars;
  Int_t npmt = nlpmt+nrpmt;

  // Clear out the old channel map before reading a new one
  fChanMap.clear();
  if( FillDetMap(detmap, THaDetMap::kFillRefIndex, here) <= 0 ) {
    return kInitError;  // Error already printed by FillDetMap
  }

  // Step through the modules already filled and find out how many reference
  // channels we have (and also, make these modules TDCs)
  nref_chans = 0;
  for( UInt_t imod = 0; imod < fDetMap->GetSize(); imod++ ) {
    THaDetMap::Module *d = fDetMap->GetModule( imod );
    d->MakeTDC();
    if(d->refindex == -1) {
      nref_chans += (d->hi - d->lo)+1;
    }
  }

  // Now that we got the number of reference channels, let's make sure
  // the user specified the resolution of those channels
  if(ref_ch_res.size() == 1) {
    for(int i = 0; i < nref_chans; i++) {
      new((*fRefCh)[i]) SBSScintPMT(1.0,0,ref_ch_res[0]);
    }
  } else if (ref_ch_res.size() == nref_chans) {
    for(int i = 0; i < nref_chans; i++) {
      new((*fRefCh)[i]) SBSScintPMT(1.0,0,ref_ch_res[i]);
    }
  } else {
    Error( Here(here), "Malformed ref_ch_res in database. %lu entries provided"
        " but expected either 1 or %d",ref_ch_res.size(),nref_chans);
    return kInitError;

  }

  fNelem = fDetMap->GetTotNumChan();
  if(fNelem != npmt + nref_chans) {
    Error( Here(here), "Number of crate module channels (%d) "
        "inconsistent with number of PMTs(2*nbars=%d) + refeference channels (%d)",
        fNelem, 2*nbars, nref_chans );
    return kInitError;
  }

  // Now fill the ADC detmap if specified
  if(detmap_adc.size() > 0 ) {
    if(FillDetMap(detmap_adc, THaDetMap::kDoNotClear, here) <= 0 ) {
      return kInitError;  // Error already printed by FillDetMap
    } else {
      fNelem = fDetMap->GetTotNumChan();
      Int_t nadc = fNelem - npmt - nref_chans;
      if(nadc != npmt) {
        Error( Here(here), "Number of ADC crate module channels (%d) "
            "inconsistent with number of PMTs(2*nbars=%d)",
            nadc, 2*nbars);
        return kInitError;
      }
      for( UShort_t imod = 0; imod < fDetMap->GetSize(); imod++ ) {
        THaDetMap::Module *d = fDetMap->GetModule( imod );
        // Only those modules not already marked as TDCs should be marked
        // as ADCs
        if(!d->IsTDC())
          d->MakeADC();
      }
    }
  }

  typedef std::pair<const char*,int> t_v;
  std::vector<t_v> vars;
  vars.push_back(t_v("bar_geom",6));
  vars.push_back(t_v("speed_of_light",1));
  vars.push_back(t_v("attenuation",1));
  for(int i = 0; i < 2; i++) {
    const char *name = (i==0?"left":"right");
    vars.push_back(t_v(Form("%s_pedestal",name),1));
    vars.push_back(t_v(Form("%s_gain",name),1));
    vars.push_back(t_v(Form("%s_calib",name),4));
    vars.push_back(t_v(Form("%s_toff",name),1));
    vars.push_back(t_v(Form("%s_walkcor",name),1));
    vars.push_back(t_v(Form("%s_walkexp",name),1));
  }
=======
  // Uncomment the following to add a ny new variables we want to define
  // as the output
>>>>>>> 662159a8

  //RVarDef vars[] = {
  //  { "example", "Example variable",  "fExampleVariable" },
  //  { 0 }
  //};
  //err = DefineVarsFromList( vars, mode );
  
  // Finally go back
  return err;
}

/*
 * ClearEvent()
 * called at the end of every event
 */
void SBSTimingHodoscope::ClearEvent()
{
  // If we defined any new variables that we need to clear prior to the next event
  // clear them here:
  // fExample = 0.0;

  // Make sure to call parent class's ClearEvent() also!
  SBSGenericDetector::ClearEvent();
}

/*
 * FindGoodHit()
 */
Int_t SBSTimingHodoscope::FindGoodHit(SBSElement *)
{
<<<<<<< HEAD
	// Decode scintillator data, correct TDC times and ADC amplitudes, and copy
	// the data to the local data members.
	static const char *here="Decode()";

	ClearEvent();

	fEventCount++;

	if (!evdata.IsPhysicsTrigger()) return -1;

#if DEBUG_LEVEL>=4//massive info
	cout <<"-- SBSTimingHodoscope (name: "<<GetName()<<") Decode THaEvData of Run#"<<evdata.GetRunNum()<<" --"<<endl;
	cout<<"EvType="<<evdata.GetEvType()<<"; EvLength="<<evdata.GetEvLength()<<"; EvNum="<<evdata.GetEvNum()<<endl;
#endif//#if DEBUG_LEVEL>=4

#if DEBUG_LEVEL>=5//super massive info
	cout<<">>>> search detector map in SBSTimingHodoscope::Decode"<<endl;
	Int_t tmpidx=-1;
	while (++tmpidx < fDetMap->GetSize()) {
		THaDetMap::Module * d = fDetMap->GetModule(tmpidx);

		// Get number of channels with hits
		for (Int_t chan=d->lo;chan<=d->hi;chan++){
			Int_t nHits = evdata.GetNumHits(d->crate, d->slot, chan);
			if (nHits)
				cout<<"d->crate="<<d->crate<<" , d->slot="<< d->slot<<" , chan="<<chan
				<<" nHits="<<nHits<<endl;
		}
	}
	cout <<">>>>End search"<<endl;
#endif

	Int_t nextLaHit=0;
	Int_t nextRaHit=0;
	Int_t nextLtHit=0;
	Int_t nextRtHit=0;

	// Loop over all detector modules containing reference lines
	// they have to be at the beginning of the detector map
	// and we need one line (=one module) per reference channel
	// otherwise only the first will be used
	Int_t i=0;
	UInt_t data;
  while( (i < (Int_t)fDetMap->GetSize()) && (i < GetNRefCh()) ) {
		THaDetMap::Module * d = fDetMap->GetModule(i);

		// Get number of channels with hits
		UInt_t chan=d->lo;
		UInt_t nHits = evdata.GetNumHits(d->crate, d->slot, chan);

#if DEBUG_THIS
		cout << "Found " << nHits << "  hits in the reference channel for " << GetName()
			<< " at " << d->crate << "  " << d->slot << "  " << chan << endl;
#endif

		//complaining about error reference channel
		if (nHits!=1) 
			fErrorReferenceChCount++;

		fTooManyErrRefCh=
			((Double_t)fErrorReferenceChCount/(Double_t)fEventCount>
			fErrorReferenceChRateWarningThreshold)
			and
			fEventCount>2000;
		;

		if (nHits!=1 and fTooManyErrRefCh) 
		{
                    /*
			DEBUG_WARNING(Here(here),
				"Till Event %d, There are too many events with error"
				"reference channel(%f\%)."
				"The last error states as following:",
				fEventCount,
				100.*(Double_t)fErrorReferenceChCount/(Double_t)fEventCount
				);
                                */
		}

		if (nHits<1) {
#if DEBUG_LEVEL>=2//this warning occurs from time to time, lower its level to info.
			if (fTooManyErrRefCh)
			{
				stringstream s;
				s<<"\tEvent Number "
					<<evdata.GetEvNum()
					<<"; NO Hits for Reference Channel, ignore this event"
					<<i<<" of detector"<<fPrefix<<endl;
				Warning(Here(here),"%s",s.str().c_str());
			}
#endif//#if DEBUG_LEVEL>=2
			data = (1LL << 31);//new error value to
			return (0);//Jin Huang
		} else {
			if (nHits>1) {
#if DEBUG_LEVEL>=2//start show info
				if (fTooManyErrRefCh)
				{
					stringstream s;
					s<<"\tEvent Number "
						<<evdata.GetEvNum()
						<<"; Multiple Hits for Reference Channel "<<i
						<<" of detector"<<fPrefix
						<<"Using first one"<<endl;
					Warning(Here(here),"%s",s.str().c_str());
				}
#endif//#if DEBUG_LEVEL>=3
			}
			data = evdata.GetData(d->crate, d->slot, chan, 0);
		}

#if DEBUG_THIS
		cout<<"Use data=" << data << endl;
#endif
		// PMT numbers and channels go in the same order ... 
		const SBSScintPMT* pmt = GetRefCh(i);
		if( !pmt ) { 
			cout<<"SBSTimingHodoscope::Decode : Ref Channels are not initialized"<<endl;
			cout<<"Skipping event"<<endl;
			return -1;
		}
		new( (*fRefHits)[i] )  SBSTdcHit( pmt , data );    
		i++;
	}
	if (i!=GetNRefCh()) {
		cout<<"SBSTimingHodoscope::Decode : Mismatch between fNRefCh and hits on RefLines"<<endl;
		cout<<i<<" "<<GetNRefCh()<<endl;
		return -1;
	}

	Int_t nref = GetNRefCh();

	// two ways to process the data -- one is good for densely packed data in only
	// one module, the second better for more scattered out data

	while (i < (Int_t)fDetMap->GetSize()){
		THaDetMap::Module * d = fDetMap->GetModule(i);
		Bool_t isAdc=fDetMap->IsADC(d);

		Bool_t known = fDetMap->IsADC(d) || fDetMap->IsTDC(d);
#if DEBUG_LEVEL>=1//start show warning 
		if(!known) Warning(Here(here),
			"\tUnknown Module %d @ crate=%d, slot=%d",i,d->crate ,d->slot);
#endif//#if DEBUG_LEVEL>=1

		// NOT IMPLEMENTED YET:
		// for speed, there is another version that creates a look-up
		// table for each module as to the appropriate channel number
=======
  // The variable passed defines is one TimingHodoscope paddle PMT
  // We can use it alone to find the good hits in that paddle or since
  // we know the row and column of that paddle, we can find it's corresponding
  // pair in fElementGrid[row][col][0]  (the last [0] is for the layer, we always
  // use only one layer
>>>>>>> 662159a8

  // TODO: Implement logic here to determine good TDC Hit

<<<<<<< HEAD
		for (Int_t chNdx = 0; chNdx < nChan; chNdx++) {
			// Use channel index to loop through channels that have hits

			Int_t chan = evdata.GetNextChan(d->crate, d->slot, chNdx);
			if (chan < d->lo || chan > d->hi) 
				continue; //Not part of this detector
#else         /* Better for sparse cabling */
		for (UInt_t chan=d->lo; chan<=d->hi; chan++) {
#endif

			DEBUG_MASSINFO(Here(here),
				"Trying d->crate=%d, d->slot=%d, chan=%d. Slot info:",
				d->crate, d->slot, chan);
			DEBUG_LINE_MASSINFO(evdata.PrintSlotData(d->crate, d->slot));

			// Get number of hits for this channel and loop through hits
      UInt_t nHits = evdata.GetNumHits(d->crate, d->slot, chan);

			if (nHits<=0) continue;
#if DEBUG_THIS
			if (fDetMap->IsTDC(d))
				cout<<"Decode found "<<nHits<<" TDC hit(s) @ crate="<<d->crate
				<<", slot="<<d->slot<<", chan="<<chan<<endl;
			else
				cout<<"Decode found "<<nHits<<" hit(s) @ crate="<<d->crate
				<<", slot="<<d->slot<<", chan="<<chan<<endl;
#endif			


			Bool_t isLeft;
			SBSScintBar* abar=NULL;
			SBSScintPMT* pmt=NULL;

			// PMT  numbers and channels go in the same order ... 
			// PMTNum is kind of artificial, since it comes from the 
			// way the detector map is read in: so the first GetNbars are 
			// left TDC channels, the next right TDC channels and so on
			Int_t PMTNum  = d->first + chan - d->lo;

			// due to numbering, the first channels are timing reference channels,
			// so remove them
			PMTNum -= nref;

			Int_t nbars = GetNBars();

			isLeft = (PMTNum/nbars % 2)==0;

			abar=GetBar( PMTNum % GetNBars() );

#if DEBUG_LEVEL>=1//start show warning 
			if (!abar) Warning(Here(here),"\tcan not get bar #%d",PMTNum % GetNBars() );
#endif//#if DEBUG_LEVEL>=1

			// in case the readout-module type is unknown, fall back to numbering scheme
			if ( isAdc || (!known && PMTNum>=2*GetNBars()) ) {
				// ADC
				isAdc=kTRUE;
			} else {
				// TDC
				isAdc=kFALSE;
			}

			if (!abar) {
				continue;
			}
			if (isLeft) { pmt = abar->GetLPMT(); } else { pmt = abar->GetRPMT(); }

#if DEBUG_LEVEL>=1//start show warning 
			if (!pmt) Warning(Here(here),"\tcan not get pmt on bar #%d",PMTNum % GetNBars() );
#endif//#if DEBUG_LEVEL>=1
			if( !pmt ) { continue;}

#if DEBUG_LEVEL>=5 //hardware check for #7
			if (!isAdc&&(PMTNum % GetNBars()==6||PMTNum % GetNBars()==7||PMTNum % GetNBars()==8))
			{
				if (!isAdc&&isLeft&&PMTNum % GetNBars()==6) 
					Info(Here(here),"\tEvent #%d get TDC hit on left bar #%d",evdata.GetEvNum(),PMTNum % GetNBars() );
				if (!isAdc&&!isLeft&&PMTNum % GetNBars()==6) 
					Info(Here(here),"\tEvent #%d get TDC hit on right bar #%d",evdata.GetEvNum(),PMTNum % GetNBars() );
				if (!isAdc&&isLeft&&PMTNum % GetNBars()==7) 
					Info(Here(here),"\tEvent #%d get TDC hit on left bar #%d",evdata.GetEvNum(),PMTNum % GetNBars() );
				if (!isAdc&&!isLeft&&PMTNum % GetNBars()==7) 
					Info(Here(here),"\tEvent #%d get TDC hit on right bar #%d",evdata.GetEvNum(),PMTNum % GetNBars() );
				if (!isAdc&&isLeft&&PMTNum % GetNBars()==8) 
					Info(Here(here),"\tEvent #%d get TDC hit on left bar #%d",evdata.GetEvNum(),PMTNum % GetNBars() );
				if (!isAdc&&!isLeft&&PMTNum % GetNBars()==8) 
					Info(Here(here),"\tEvent #%d get TDC hit on right bar #%d",evdata.GetEvNum(),PMTNum % GetNBars() );
			}
#endif

			// loop through the hits
			for (UInt_t hit = 0; hit < nHits; hit++) {
				// Loop through all hits for this channel, and store the
				// TDC/ADC  data for this hit
        Int_t data = evdata.GetData(d->crate, d->slot, chan, hit);
				if (isAdc) {  // it is an ADC module
					if (isLeft) {              
						new( (*fLaHits)[nextLaHit++] )  SBSAdcHit( pmt, data );
					} else {
						new( (*fRaHits)[nextRaHit++] )  SBSAdcHit( pmt, data );
					}
				}
				else { // it is a TDC module and hit
					Double_t timeoff = 0.;
					if ((d->refindex)>=0) {
						// handle the clock/scaler based TDCs and remove the reference time,
						// taking care of when the clock rolls-over
						const SBSTdcHit* ahit = GetRefHit(d->refindex);
						if (ahit && ahit->GetRawTime()>=0) {
							Int_t diff = data - ahit->GetRawTime();
							Double_t wrap = pmt->GetRawWrapAround();
							if ( diff < -wrap/2. ) {
								timeoff = ahit->GetTime() -  wrap * pmt->GetTDCRes() ;
							} else if ( diff > wrap/2. ) {
								timeoff = ahit->GetTime() +  wrap * pmt->GetTDCRes() ;
							} else {
								timeoff = ahit->GetTime();
							}
						}
						else {  // missing reference-timing hit
							fRefOkay = false ;
						}

					}

					if (isLeft) {              
						new( (*fLtHits)[nextLtHit++] )  SBSTdcHit( pmt, data, timeoff );
					} else {
						new( (*fRtHits)[nextRtHit++] )  SBSTdcHit( pmt, data, timeoff );
					}
				}
			} // End hit loop
		} // End channel index loop
		i++;
	}

	// copy into the flat arrays for easy viewing
#if SAVEFLAT
	Int_t barno=0;
	for(Int_t i=0; i< nextLaHit; i++){
		const SBSAdcHit *la = GetLaHit(i);
		barno=la->GetPMT()->GetBarNum();
		fLrawA[barno]=la->GetRawAmpl();    
		fLpedcA[barno]=la->GetAmplPedCor();    
		fLE[barno]=la->GetAmpl();    
	}

	for(Int_t i=0; i< nextRaHit; i++){
		const SBSAdcHit *ra = GetRaHit(i);
		barno=ra->GetPMT()->GetBarNum();
		fRrawA[barno]=ra->GetRawAmpl();    
		fRpedcA[barno]=ra->GetAmplPedCor();    
		fRE[barno]=ra->GetAmpl();    
	}

	for(Int_t i=0; i< nextLtHit; i++){
		const SBSTdcHit *lt = GetLtHit(i);
		barno=lt->GetPMT()->GetBarNum();
		fLTcounter[barno]++;
		if (fLTcounter[barno]==1) {
			fLT[barno]=lt->GetTime();
		}
	}   

	for(Int_t i=0; i< nextRtHit; i++){
		const SBSTdcHit *rt = GetRtHit(i);
		barno=rt->GetPMT()->GetBarNum();
		fRTcounter[barno]++;
		if (fRTcounter[barno]==1) {
			fRT[barno]=rt->GetTime();
		}
	}

	Double_t MaxEnergy=0, MaxADC=0;
	for (barno=0;barno<GetNBars();barno++)
	{
		if (fLpedcA[barno]>0 && fLE[barno]>0 && fRpedcA[barno]>0 && fRE[barno]>0)
		{
			if (fLpedcA[barno]*fRpedcA[barno]>MaxADC) 
			{fMaxADCHitBar=barno; MaxADC=fLpedcA[barno]*fRpedcA[barno];}
			if (fLE[barno]*fRE[barno]>MaxEnergy) 
			{fMaxEnergyHitBar=barno; MaxEnergy=fLE[barno]*fRE[barno];}
		}
	}
	fMaxADCHit = sqrt(MaxADC);
	fMaxEnergyHit = sqrt(MaxEnergy);

#endif


	return nextLtHit + nextRtHit + nextLaHit + nextRaHit;
=======
  return 0;
>>>>>>> 662159a8
}

Int_t SBSTimingHodoscope::CoarseProcess( TClonesArray& tracks )
{
  if(fCoarseProcessed)
    return 0;

  // Call the parent class so that it can prepare the data structure on the
  // event it just read from file
  SBSGenericDetector::CoarseProcess(tracks);

  // All good hits now defined.  Now determine the position based on
  // time differences between paddles
  // For example:
  //
  //for(int row = 0; row < fNrows; row++) {
  //{
  //  SBSData::TDCHit lPMT = fElements[row][0][0]->TDC()->GetGoodHit();
  //  SBSData::TDCHit rPMT = fElements[row][1][0]->TDC()->GetGoodHit();
  //  diff = lPMT.le.val - rPMT.le.val; // Leading edge difference
  //}

  fCoarseProcessed = 1;
}

Int_t SBSTimingHodoscope::FineProcess( TClonesArray& tracks )
{

  if(fFineProcessed)
    return 0;

  // Do more detailed processing here.  Parent class does nothing, so no need
  // to call it.
  // We can prepare more detailed output if we want.

  fFineProcessed = 1;
  return 0;
}



/*
 * Generic SBSTimingHodoscope destructor
 */
SBSTimingHodoscope::~SBSTimingHodoscope()
{
  // Delete any new objects/instances created here
}<|MERGE_RESOLUTION|>--- conflicted
+++ resolved
@@ -47,127 +47,9 @@
   if(err) {
     return err;
   }
-
-<<<<<<< HEAD
-  // Some temporary variables which we'll use to read in the database
-  std::vector<Int_t> detmap_adc;
-  std::vector<Int_t> detmap, chanmap;
-  Int_t nbars,nref_chans = 0;
-  std::vector<Float_t> xyz, dxyz;
-  std::vector<Float_t> hit_acceptance;
-  std::vector<Float_t> ref_ch_res;
-
-  // Read mapping/geometry/configuration parameters
-  fChanMapStart = 0;
-  DBRequest config_request[] = {
-    { "adc_detmap",   &detmap_adc,  kIntV, 0, true }, ///< Detector map for ADCs [optional]
-    { "detmap",       &detmap,  kIntV }, ///< Detector map
-    { "chanmap",      &chanmap, kIntV,    0, true }, ///< Optional channel map
-    { "nbars",     &nbars,   kInt, 1, true }, ///< Number of modules
-    { "dxdydz",       &dxyz,     kFloatV, 3 },  ///< block spacing (dx,dy,dz)
-    { "hit_acceptance", &hit_acceptance, kFloatV, 2}, ///< fHitAcceptanceDx and Dy
-    { "ref_ch_res", &ref_ch_res, kFloatV}, ///< Reference channel resolution
-    { 0 } ///< Request must end in a NULL
-  };
-
-  // Clear out the old channel map before reading a new one
-  fChanMap.clear();
-  err = LoadDB( file, date, config_request, fPrefix );
-  if(err) return err; // Return on any errors already
-
-  // Sanity checks (make sure there were no inconsistent values entered)
-  if(nbars <= 0) {
-    Error( Here(here), "Must have at least one bar, number of bars specified: %d",
-        nbars);
-    return kInitError;  // Error already printed by FillDetMap
-  }
-  Int_t nlpmt,nrpmt;
-  nlpmt = nrpmt = nbars;
-  Int_t npmt = nlpmt+nrpmt;
-
-  // Clear out the old channel map before reading a new one
-  fChanMap.clear();
-  if( FillDetMap(detmap, THaDetMap::kFillRefIndex, here) <= 0 ) {
-    return kInitError;  // Error already printed by FillDetMap
-  }
-
-  // Step through the modules already filled and find out how many reference
-  // channels we have (and also, make these modules TDCs)
-  nref_chans = 0;
-  for( UInt_t imod = 0; imod < fDetMap->GetSize(); imod++ ) {
-    THaDetMap::Module *d = fDetMap->GetModule( imod );
-    d->MakeTDC();
-    if(d->refindex == -1) {
-      nref_chans += (d->hi - d->lo)+1;
-    }
-  }
-
-  // Now that we got the number of reference channels, let's make sure
-  // the user specified the resolution of those channels
-  if(ref_ch_res.size() == 1) {
-    for(int i = 0; i < nref_chans; i++) {
-      new((*fRefCh)[i]) SBSScintPMT(1.0,0,ref_ch_res[0]);
-    }
-  } else if (ref_ch_res.size() == nref_chans) {
-    for(int i = 0; i < nref_chans; i++) {
-      new((*fRefCh)[i]) SBSScintPMT(1.0,0,ref_ch_res[i]);
-    }
-  } else {
-    Error( Here(here), "Malformed ref_ch_res in database. %lu entries provided"
-        " but expected either 1 or %d",ref_ch_res.size(),nref_chans);
-    return kInitError;
-
-  }
-
-  fNelem = fDetMap->GetTotNumChan();
-  if(fNelem != npmt + nref_chans) {
-    Error( Here(here), "Number of crate module channels (%d) "
-        "inconsistent with number of PMTs(2*nbars=%d) + refeference channels (%d)",
-        fNelem, 2*nbars, nref_chans );
-    return kInitError;
-  }
-
-  // Now fill the ADC detmap if specified
-  if(detmap_adc.size() > 0 ) {
-    if(FillDetMap(detmap_adc, THaDetMap::kDoNotClear, here) <= 0 ) {
-      return kInitError;  // Error already printed by FillDetMap
-    } else {
-      fNelem = fDetMap->GetTotNumChan();
-      Int_t nadc = fNelem - npmt - nref_chans;
-      if(nadc != npmt) {
-        Error( Here(here), "Number of ADC crate module channels (%d) "
-            "inconsistent with number of PMTs(2*nbars=%d)",
-            nadc, 2*nbars);
-        return kInitError;
-      }
-      for( UShort_t imod = 0; imod < fDetMap->GetSize(); imod++ ) {
-        THaDetMap::Module *d = fDetMap->GetModule( imod );
-        // Only those modules not already marked as TDCs should be marked
-        // as ADCs
-        if(!d->IsTDC())
-          d->MakeADC();
-      }
-    }
-  }
-
-  typedef std::pair<const char*,int> t_v;
-  std::vector<t_v> vars;
-  vars.push_back(t_v("bar_geom",6));
-  vars.push_back(t_v("speed_of_light",1));
-  vars.push_back(t_v("attenuation",1));
-  for(int i = 0; i < 2; i++) {
-    const char *name = (i==0?"left":"right");
-    vars.push_back(t_v(Form("%s_pedestal",name),1));
-    vars.push_back(t_v(Form("%s_gain",name),1));
-    vars.push_back(t_v(Form("%s_calib",name),4));
-    vars.push_back(t_v(Form("%s_toff",name),1));
-    vars.push_back(t_v(Form("%s_walkcor",name),1));
-    vars.push_back(t_v(Form("%s_walkexp",name),1));
-  }
-=======
+  
   // Uncomment the following to add a ny new variables we want to define
   // as the output
->>>>>>> 662159a8
 
   //RVarDef vars[] = {
   //  { "example", "Example variable",  "fExampleVariable" },
@@ -198,360 +80,16 @@
  */
 Int_t SBSTimingHodoscope::FindGoodHit(SBSElement *)
 {
-<<<<<<< HEAD
-	// Decode scintillator data, correct TDC times and ADC amplitudes, and copy
-	// the data to the local data members.
-	static const char *here="Decode()";
 
-	ClearEvent();
-
-	fEventCount++;
-
-	if (!evdata.IsPhysicsTrigger()) return -1;
-
-#if DEBUG_LEVEL>=4//massive info
-	cout <<"-- SBSTimingHodoscope (name: "<<GetName()<<") Decode THaEvData of Run#"<<evdata.GetRunNum()<<" --"<<endl;
-	cout<<"EvType="<<evdata.GetEvType()<<"; EvLength="<<evdata.GetEvLength()<<"; EvNum="<<evdata.GetEvNum()<<endl;
-#endif//#if DEBUG_LEVEL>=4
-
-#if DEBUG_LEVEL>=5//super massive info
-	cout<<">>>> search detector map in SBSTimingHodoscope::Decode"<<endl;
-	Int_t tmpidx=-1;
-	while (++tmpidx < fDetMap->GetSize()) {
-		THaDetMap::Module * d = fDetMap->GetModule(tmpidx);
-
-		// Get number of channels with hits
-		for (Int_t chan=d->lo;chan<=d->hi;chan++){
-			Int_t nHits = evdata.GetNumHits(d->crate, d->slot, chan);
-			if (nHits)
-				cout<<"d->crate="<<d->crate<<" , d->slot="<< d->slot<<" , chan="<<chan
-				<<" nHits="<<nHits<<endl;
-		}
-	}
-	cout <<">>>>End search"<<endl;
-#endif
-
-	Int_t nextLaHit=0;
-	Int_t nextRaHit=0;
-	Int_t nextLtHit=0;
-	Int_t nextRtHit=0;
-
-	// Loop over all detector modules containing reference lines
-	// they have to be at the beginning of the detector map
-	// and we need one line (=one module) per reference channel
-	// otherwise only the first will be used
-	Int_t i=0;
-	UInt_t data;
-  while( (i < (Int_t)fDetMap->GetSize()) && (i < GetNRefCh()) ) {
-		THaDetMap::Module * d = fDetMap->GetModule(i);
-
-		// Get number of channels with hits
-		UInt_t chan=d->lo;
-		UInt_t nHits = evdata.GetNumHits(d->crate, d->slot, chan);
-
-#if DEBUG_THIS
-		cout << "Found " << nHits << "  hits in the reference channel for " << GetName()
-			<< " at " << d->crate << "  " << d->slot << "  " << chan << endl;
-#endif
-
-		//complaining about error reference channel
-		if (nHits!=1) 
-			fErrorReferenceChCount++;
-
-		fTooManyErrRefCh=
-			((Double_t)fErrorReferenceChCount/(Double_t)fEventCount>
-			fErrorReferenceChRateWarningThreshold)
-			and
-			fEventCount>2000;
-		;
-
-		if (nHits!=1 and fTooManyErrRefCh) 
-		{
-                    /*
-			DEBUG_WARNING(Here(here),
-				"Till Event %d, There are too many events with error"
-				"reference channel(%f\%)."
-				"The last error states as following:",
-				fEventCount,
-				100.*(Double_t)fErrorReferenceChCount/(Double_t)fEventCount
-				);
-                                */
-		}
-
-		if (nHits<1) {
-#if DEBUG_LEVEL>=2//this warning occurs from time to time, lower its level to info.
-			if (fTooManyErrRefCh)
-			{
-				stringstream s;
-				s<<"\tEvent Number "
-					<<evdata.GetEvNum()
-					<<"; NO Hits for Reference Channel, ignore this event"
-					<<i<<" of detector"<<fPrefix<<endl;
-				Warning(Here(here),"%s",s.str().c_str());
-			}
-#endif//#if DEBUG_LEVEL>=2
-			data = (1LL << 31);//new error value to
-			return (0);//Jin Huang
-		} else {
-			if (nHits>1) {
-#if DEBUG_LEVEL>=2//start show info
-				if (fTooManyErrRefCh)
-				{
-					stringstream s;
-					s<<"\tEvent Number "
-						<<evdata.GetEvNum()
-						<<"; Multiple Hits for Reference Channel "<<i
-						<<" of detector"<<fPrefix
-						<<"Using first one"<<endl;
-					Warning(Here(here),"%s",s.str().c_str());
-				}
-#endif//#if DEBUG_LEVEL>=3
-			}
-			data = evdata.GetData(d->crate, d->slot, chan, 0);
-		}
-
-#if DEBUG_THIS
-		cout<<"Use data=" << data << endl;
-#endif
-		// PMT numbers and channels go in the same order ... 
-		const SBSScintPMT* pmt = GetRefCh(i);
-		if( !pmt ) { 
-			cout<<"SBSTimingHodoscope::Decode : Ref Channels are not initialized"<<endl;
-			cout<<"Skipping event"<<endl;
-			return -1;
-		}
-		new( (*fRefHits)[i] )  SBSTdcHit( pmt , data );    
-		i++;
-	}
-	if (i!=GetNRefCh()) {
-		cout<<"SBSTimingHodoscope::Decode : Mismatch between fNRefCh and hits on RefLines"<<endl;
-		cout<<i<<" "<<GetNRefCh()<<endl;
-		return -1;
-	}
-
-	Int_t nref = GetNRefCh();
-
-	// two ways to process the data -- one is good for densely packed data in only
-	// one module, the second better for more scattered out data
-
-	while (i < (Int_t)fDetMap->GetSize()){
-		THaDetMap::Module * d = fDetMap->GetModule(i);
-		Bool_t isAdc=fDetMap->IsADC(d);
-
-		Bool_t known = fDetMap->IsADC(d) || fDetMap->IsTDC(d);
-#if DEBUG_LEVEL>=1//start show warning 
-		if(!known) Warning(Here(here),
-			"\tUnknown Module %d @ crate=%d, slot=%d",i,d->crate ,d->slot);
-#endif//#if DEBUG_LEVEL>=1
-
-		// NOT IMPLEMENTED YET:
-		// for speed, there is another version that creates a look-up
-		// table for each module as to the appropriate channel number
-=======
   // The variable passed defines is one TimingHodoscope paddle PMT
   // We can use it alone to find the good hits in that paddle or since
   // we know the row and column of that paddle, we can find it's corresponding
   // pair in fElementGrid[row][col][0]  (the last [0] is for the layer, we always
   // use only one layer
->>>>>>> 662159a8
 
   // TODO: Implement logic here to determine good TDC Hit
 
-<<<<<<< HEAD
-		for (Int_t chNdx = 0; chNdx < nChan; chNdx++) {
-			// Use channel index to loop through channels that have hits
-
-			Int_t chan = evdata.GetNextChan(d->crate, d->slot, chNdx);
-			if (chan < d->lo || chan > d->hi) 
-				continue; //Not part of this detector
-#else         /* Better for sparse cabling */
-		for (UInt_t chan=d->lo; chan<=d->hi; chan++) {
-#endif
-
-			DEBUG_MASSINFO(Here(here),
-				"Trying d->crate=%d, d->slot=%d, chan=%d. Slot info:",
-				d->crate, d->slot, chan);
-			DEBUG_LINE_MASSINFO(evdata.PrintSlotData(d->crate, d->slot));
-
-			// Get number of hits for this channel and loop through hits
-      UInt_t nHits = evdata.GetNumHits(d->crate, d->slot, chan);
-
-			if (nHits<=0) continue;
-#if DEBUG_THIS
-			if (fDetMap->IsTDC(d))
-				cout<<"Decode found "<<nHits<<" TDC hit(s) @ crate="<<d->crate
-				<<", slot="<<d->slot<<", chan="<<chan<<endl;
-			else
-				cout<<"Decode found "<<nHits<<" hit(s) @ crate="<<d->crate
-				<<", slot="<<d->slot<<", chan="<<chan<<endl;
-#endif			
-
-
-			Bool_t isLeft;
-			SBSScintBar* abar=NULL;
-			SBSScintPMT* pmt=NULL;
-
-			// PMT  numbers and channels go in the same order ... 
-			// PMTNum is kind of artificial, since it comes from the 
-			// way the detector map is read in: so the first GetNbars are 
-			// left TDC channels, the next right TDC channels and so on
-			Int_t PMTNum  = d->first + chan - d->lo;
-
-			// due to numbering, the first channels are timing reference channels,
-			// so remove them
-			PMTNum -= nref;
-
-			Int_t nbars = GetNBars();
-
-			isLeft = (PMTNum/nbars % 2)==0;
-
-			abar=GetBar( PMTNum % GetNBars() );
-
-#if DEBUG_LEVEL>=1//start show warning 
-			if (!abar) Warning(Here(here),"\tcan not get bar #%d",PMTNum % GetNBars() );
-#endif//#if DEBUG_LEVEL>=1
-
-			// in case the readout-module type is unknown, fall back to numbering scheme
-			if ( isAdc || (!known && PMTNum>=2*GetNBars()) ) {
-				// ADC
-				isAdc=kTRUE;
-			} else {
-				// TDC
-				isAdc=kFALSE;
-			}
-
-			if (!abar) {
-				continue;
-			}
-			if (isLeft) { pmt = abar->GetLPMT(); } else { pmt = abar->GetRPMT(); }
-
-#if DEBUG_LEVEL>=1//start show warning 
-			if (!pmt) Warning(Here(here),"\tcan not get pmt on bar #%d",PMTNum % GetNBars() );
-#endif//#if DEBUG_LEVEL>=1
-			if( !pmt ) { continue;}
-
-#if DEBUG_LEVEL>=5 //hardware check for #7
-			if (!isAdc&&(PMTNum % GetNBars()==6||PMTNum % GetNBars()==7||PMTNum % GetNBars()==8))
-			{
-				if (!isAdc&&isLeft&&PMTNum % GetNBars()==6) 
-					Info(Here(here),"\tEvent #%d get TDC hit on left bar #%d",evdata.GetEvNum(),PMTNum % GetNBars() );
-				if (!isAdc&&!isLeft&&PMTNum % GetNBars()==6) 
-					Info(Here(here),"\tEvent #%d get TDC hit on right bar #%d",evdata.GetEvNum(),PMTNum % GetNBars() );
-				if (!isAdc&&isLeft&&PMTNum % GetNBars()==7) 
-					Info(Here(here),"\tEvent #%d get TDC hit on left bar #%d",evdata.GetEvNum(),PMTNum % GetNBars() );
-				if (!isAdc&&!isLeft&&PMTNum % GetNBars()==7) 
-					Info(Here(here),"\tEvent #%d get TDC hit on right bar #%d",evdata.GetEvNum(),PMTNum % GetNBars() );
-				if (!isAdc&&isLeft&&PMTNum % GetNBars()==8) 
-					Info(Here(here),"\tEvent #%d get TDC hit on left bar #%d",evdata.GetEvNum(),PMTNum % GetNBars() );
-				if (!isAdc&&!isLeft&&PMTNum % GetNBars()==8) 
-					Info(Here(here),"\tEvent #%d get TDC hit on right bar #%d",evdata.GetEvNum(),PMTNum % GetNBars() );
-			}
-#endif
-
-			// loop through the hits
-			for (UInt_t hit = 0; hit < nHits; hit++) {
-				// Loop through all hits for this channel, and store the
-				// TDC/ADC  data for this hit
-        Int_t data = evdata.GetData(d->crate, d->slot, chan, hit);
-				if (isAdc) {  // it is an ADC module
-					if (isLeft) {              
-						new( (*fLaHits)[nextLaHit++] )  SBSAdcHit( pmt, data );
-					} else {
-						new( (*fRaHits)[nextRaHit++] )  SBSAdcHit( pmt, data );
-					}
-				}
-				else { // it is a TDC module and hit
-					Double_t timeoff = 0.;
-					if ((d->refindex)>=0) {
-						// handle the clock/scaler based TDCs and remove the reference time,
-						// taking care of when the clock rolls-over
-						const SBSTdcHit* ahit = GetRefHit(d->refindex);
-						if (ahit && ahit->GetRawTime()>=0) {
-							Int_t diff = data - ahit->GetRawTime();
-							Double_t wrap = pmt->GetRawWrapAround();
-							if ( diff < -wrap/2. ) {
-								timeoff = ahit->GetTime() -  wrap * pmt->GetTDCRes() ;
-							} else if ( diff > wrap/2. ) {
-								timeoff = ahit->GetTime() +  wrap * pmt->GetTDCRes() ;
-							} else {
-								timeoff = ahit->GetTime();
-							}
-						}
-						else {  // missing reference-timing hit
-							fRefOkay = false ;
-						}
-
-					}
-
-					if (isLeft) {              
-						new( (*fLtHits)[nextLtHit++] )  SBSTdcHit( pmt, data, timeoff );
-					} else {
-						new( (*fRtHits)[nextRtHit++] )  SBSTdcHit( pmt, data, timeoff );
-					}
-				}
-			} // End hit loop
-		} // End channel index loop
-		i++;
-	}
-
-	// copy into the flat arrays for easy viewing
-#if SAVEFLAT
-	Int_t barno=0;
-	for(Int_t i=0; i< nextLaHit; i++){
-		const SBSAdcHit *la = GetLaHit(i);
-		barno=la->GetPMT()->GetBarNum();
-		fLrawA[barno]=la->GetRawAmpl();    
-		fLpedcA[barno]=la->GetAmplPedCor();    
-		fLE[barno]=la->GetAmpl();    
-	}
-
-	for(Int_t i=0; i< nextRaHit; i++){
-		const SBSAdcHit *ra = GetRaHit(i);
-		barno=ra->GetPMT()->GetBarNum();
-		fRrawA[barno]=ra->GetRawAmpl();    
-		fRpedcA[barno]=ra->GetAmplPedCor();    
-		fRE[barno]=ra->GetAmpl();    
-	}
-
-	for(Int_t i=0; i< nextLtHit; i++){
-		const SBSTdcHit *lt = GetLtHit(i);
-		barno=lt->GetPMT()->GetBarNum();
-		fLTcounter[barno]++;
-		if (fLTcounter[barno]==1) {
-			fLT[barno]=lt->GetTime();
-		}
-	}   
-
-	for(Int_t i=0; i< nextRtHit; i++){
-		const SBSTdcHit *rt = GetRtHit(i);
-		barno=rt->GetPMT()->GetBarNum();
-		fRTcounter[barno]++;
-		if (fRTcounter[barno]==1) {
-			fRT[barno]=rt->GetTime();
-		}
-	}
-
-	Double_t MaxEnergy=0, MaxADC=0;
-	for (barno=0;barno<GetNBars();barno++)
-	{
-		if (fLpedcA[barno]>0 && fLE[barno]>0 && fRpedcA[barno]>0 && fRE[barno]>0)
-		{
-			if (fLpedcA[barno]*fRpedcA[barno]>MaxADC) 
-			{fMaxADCHitBar=barno; MaxADC=fLpedcA[barno]*fRpedcA[barno];}
-			if (fLE[barno]*fRE[barno]>MaxEnergy) 
-			{fMaxEnergyHitBar=barno; MaxEnergy=fLE[barno]*fRE[barno];}
-		}
-	}
-	fMaxADCHit = sqrt(MaxADC);
-	fMaxEnergyHit = sqrt(MaxEnergy);
-
-#endif
-
-
-	return nextLtHit + nextRtHit + nextLaHit + nextRaHit;
-=======
   return 0;
->>>>>>> 662159a8
 }
 
 Int_t SBSTimingHodoscope::CoarseProcess( TClonesArray& tracks )
