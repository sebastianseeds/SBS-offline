///////////////////////////////////////////////////////////////////////////////
//                                                                           //
// SBSCalorimeter                                                               //
//                                                                           //
// Shower counter class, describing a generic segmented shower detector      //
// (preshower or shower).                                                    //
// Currently, only the "main" cluster, i.e. cluster with the largest energy  //
// deposition is considered. Units of measurements are MeV for energy of     //
// shower and centimeters for coordinates.                                   //
//                                                                           //
///////////////////////////////////////////////////////////////////////////////

#include "SBSCalorimeter.h"

#include "THaEvData.h"
#include "THaDetMap.h"
#include "VarDef.h"
#include "VarType.h"
#include "THaTrack.h"
#include "TClonesArray.h"
#include "TDatime.h"
#include "TMath.h"
#include "SBSManager.h"
#include "THaCrateMap.h"

#include <cstring>
#include <iostream>
#include <iomanip>
#define CLUSTER_BLOCK_RADIUS 1

ClassImp(SBSCalorimeter);

///////////////////////////////////////////////////////////////////////////////
/// SBSCalorimeter constructor
///
/// The default is to have single-valued ADC with no TDC information
/// Sub-classes can change this accordingly.
SBSCalorimeter::SBSCalorimeter( const char* name, const char* description,
				THaApparatus* apparatus ) :
  SBSGenericDetector(name,description,apparatus),
  fMaxNclus(10), fConst(1.0), fSlope(0.0), fAccCharge(0.0), fDataOutputLevel(1000)
{
  // Constructor.
<<<<<<< HEAD
  fEmin = 1.0; // 1 MeV minimum energy to be in cluster
  fEmin_seed = 1.0; // 1 MeV minimum energy to seed a cluster
  fTmax = 1000.0; // 1000 ns maximum arrival time difference with seed to be in cluster
=======
  fEmin = 0.001; // 1 MeV minimum energy to be in cluster  
  fEmin_clusSeed = 0.001; // 1 MeV minimum energy to be the seed of a cluster
>>>>>>> 2265fc02
  fXmax_dis = .30; // Maximum X (m) distance from cluster center to be included in cluster
  fYmax_dis = .30; // Maximum Y (m) distance from cluster center to be included in cluster
  fRmax_dis = .30; // Maximum Radius (m) from cluster center to be included in cluster
  fClusters.reserve(10);
}

///////////////////////////////////////////////////////////////////////////////
/// Default Destructor
SBSCalorimeter::~SBSCalorimeter()
{
  // Destructor. Removes internal arrays and global variables.

  if( fIsSetup )
    RemoveVariables();
  //  if( fIsInit ) {
  //  }

  ClearEvent();
}

///////////////////////////////////////////////////////////////////////////////
/// Read SBSCalorimeter Database
Int_t SBSCalorimeter::ReadDatabase( const TDatime& date )
{
  // Call parent class's ReadDatabase first
  Int_t err = SBSGenericDetector::ReadDatabase(date);
  if(err)
    return err;
  fIsInit = false;

  // Read this detector's parameters from the database file 'fi'.
  // This function is called by THaDetectorBase::Init() once at the
  // beginning of the analysis.
  // 'date' contains the date/time of the run being analyzed.

  // We can use this name here for logs
  //static const char* const here = "ReadDatabase()";

  FILE* file = OpenFile( date );
  if( !file ) return kFileError;

  // Some temporary variables which we'll use to read in the database
  //Double_t angle = 0.0;
  std::vector<Int_t> cluster_dim; // Default is 3x3 if none specified

  // Read mapping/geometry/configuration parameters
  DBRequest config_request[] = {
    { "emin",         &fEmin,   kDouble, 0, false }, ///< minimum energy threshold
<<<<<<< HEAD
    { "emin_seed",    &fEmin_seed,   kDouble, 0, false }, ///< minimum energy threshold for seed
    { "tmax",         &fTmax,   kDouble, 0, true }, ///< maximum time difference for block
=======
    { "emin_clSeed", &fEmin_clusSeed, kDouble, 0, false }, ///< minimum cluster seed energy
>>>>>>> 2265fc02
    { "cluster_dim",   &cluster_dim,   kIntV, 0, true }, ///< cluster dimensions (2D)
    { "nmax_cluster",   &fMaxNclus,   kInt, 0, true }, ///< maximum number of clusters to store
    { "const", &fConst, kDouble, 0, true }, ///< const from gain correction 
    { "slope", &fSlope, kDouble, 0, true }, ///< slope for gain correction 
    { "Rmax_dis", &fRmax_dis, kDouble, 0, true }, ///< slope for gain correction 
    { "acc_charge", &fAccCharge, kDouble, 0, true }, ///< accumulated charge
    { 0 } ///< Request must end in a NULL
  };
  err = LoadDB( file, date, config_request, fPrefix );
  if(err) {
    fclose(file);
    return err;
  }

  // Compute the max possible cluster size (which at most should be
  // cluster_dim x cluster_dim)
  if(cluster_dim.empty()) {
    cluster_dim.push_back(3);
    cluster_dim.push_back(3);
  } else if (cluster_dim.size() < 2) {
    cluster_dim.push_back(cluster_dim[0]);
  }
  if(cluster_dim[0] < 1)
    cluster_dim[0] = 3;
  if(cluster_dim[1] < 1)
    cluster_dim[1] = 3;
  // TODO: Make this smarter, now that rows could be variable
  fNclubr = TMath::Min( cluster_dim[0], fNrows);
  fNclubc = TMath::Min( cluster_dim[1], fNcols[0] );
  fNclublk = fNclubr*fNclubc;

  //
  std::vector<Double_t> xpos,ypos;
  std::vector<Double_t> trigtoFADCratio;
  std::vector<DBRequest> vr;
  vr.push_back({ "xpos", &xpos,    kDoubleV, 0, 1 });
  vr.push_back({ "ypos", &ypos,    kDoubleV, 0, 1 });
  vr.push_back({ "trigtoFADCratio", &trigtoFADCratio,    kDoubleV, 0, 1 });
  vr.push_back({0});
  err = LoadDB( file, date, vr.data(), fPrefix );
  fclose(file);
  if(err)
    return err;

  if (!trigtoFADCratio.empty()) {
    if ((int)trigtoFADCratio.size() == fNelem) {
      for (Int_t ne=0;ne<fNelem;ne++) {
	SBSElement* blk= fElements[ne];
	if (WithADC() && fModeADC == SBSModeADC::kWaveform) {
	  SBSData::Waveform *wave = blk->Waveform();
	  Double_t gain = wave->GetGain();
	  wave->SetGain(gain*trigtoFADCratio[ne]);
	  wave->SetTrigCal(trigtoFADCratio[ne]);
	}
	if (WithADC() && fModeADC == SBSModeADC::kADC) {
	  Double_t gain=blk->ADC()->GetGain();
	  blk->ADC()->SetGain(gain*trigtoFADCratio[ne]);
	  blk->ADC()->SetTrigCal(trigtoFADCratio[ne]);
	}
      }
    } else {
      std::cout << " trigtoFADCratio vector too small " << trigtoFADCratio.size() << " # of elements =" << fNelem << std::endl;
    }
  }
  //
  if (!xpos.empty()) {
    if ((int)xpos.size() == fNelem) {
      for (Int_t ne=0;ne<fNelem;ne++) {
	fElements[ne]->SetX(xpos[ne]);
      }
    } else {
      std::cout << "  vector too small " << xpos.size() << " # of elements =" << fNelem << std::endl;
    }
  }
  //
  if (!ypos.empty()) {
    if ((int)ypos.size() == fNelem) {
      for (Int_t ne=0;ne<fNelem;ne++) {
	fElements[ne]->SetY(ypos[ne]);
      }
    } else {
      std::cout << " ypos vector too small " << ypos.size() << " # of elements =" << fNelem << std::endl;
    }
  }

  // All is well that ends well
  fIsInit = true;
  return kOK;
}

//_____________________________________________________________________________
Int_t SBSCalorimeter::DefineVariables( EMode mode )
{
  if( mode == kDefine && fIsSetup ) return kOK;
  Int_t err = SBSGenericDetector::DefineVariables(mode);
  if(err)
    return err;

  // Most of these variables were used previously, and so I'll leave
  // them here to preserve old analysis macros people may have written.
  // This includes things like fE, fNblk, fE_c, etc...
  RVarDef vars[] = {
    { "nclus", "Number of clusters meeting threshold", "fNclus" },
    { "e",      "Energy (MeV) of largest cluster",    "GetE()" },
    { "e_c",    "Corrected Energy (MeV) of largest cluster",    "GetECorrected()" },
    { "atimeblk", "ADC time of highest energy block in the largest cluster", "GetAtime()" },
    { "tdctimeblk", "TDC time of highest energy block in the largest cluster", "GetTDCtime()" },
    { "eblk",   "Energy (MeV) of highest energy block in the largest cluster",    "GetEBlk()" },
    { "eblk_c", "Corrected Energy (MeV) of highest energy block in the largest cluster",    "GetEBlkCorrected()" },
    { "rowblk", "Row of block with highest energy in the largest cluster",    "GetRow()" },
    { "colblk", "Col of block with highest energy in the largest cluster",    "GetCol()" },
    { "x",      "x-position (mm) of largest cluster", "GetX()" },
    { "y",      "y-position (mm) of largest cluster", "GetY()" },
    { "nblk",   "Number of blocks in the largest cluster",    "GetNblk()" },
    { "idblk",  "Logic number of block with highest energy in cluster",    "GetBlkID()" },
    {0}
  };
  err = DefineVarsFromList( vars, mode );
  if(err)
    return err;

  RVarDef vars_gb[] = {
    { "goodblock.e", "Energy of good blocks", "fGoodBlocks.e"},
    //     { "goodblock.tdc", "TDC time of good blocks", "fGoodBlocks.TDCTime"},
    { "goodblock.atime", "Energy of good blocks", "fGoodBlocks.ADCTime"},
    { "goodblock.tdctime", "Energy of good blocks", "fGoodBlocks.TDCTime"},
    { "goodblock.row", "Row of good blocks", "fGoodBlocks.row"},
    { "goodblock.col", "Col of good blocks", "fGoodBlocks.col"},
    { "goodblock.x", "x pos (m) of good blocks", "fGoodBlocks.x"},
    { "goodblock.y", "y pos (m) of good blocks", "fGoodBlocks.y"},
    { "goodblock.id", "Element ID of good blocks", "fGoodBlocks.id"},
    {0}
  };
  err = DefineVarsFromList( vars_gb, mode );
  if(err)
    return err;



  if(fDataOutputLevel>0) {
    // Store all blocks in main cluster
    RVarDef vars_raw[] = {
      { "clus_blk.e", "Energy of block in main cluster", "fMainclusblk.e"},
      { "clus_blk.e_c","Energy calibrated of block in main cluster", "fMainclusblk.e_c"},
      { "clus_blk.x", "x-position of block in main cluster", "fMainclusblk.x"},
      { "clus_blk.y", "y-position of block in main cluster", "fMainclusblk.y"},
      { "clus_blk.row","block row in main cluster",    "fMainclusblk.row" },
      { "clus_blk.atime","block ADC time in main cluster",    "fMainclusblk.atime" },
      { "clus_blk.tdctime","block TDC time in main cluster",    "fMainclusblk.tdctime" },
      { "clus_blk.col","block col in main cluster",    "fMainclusblk.col" },
      { "clus_blk.id","block number in main cluster",    "fMainclusblk.id" },
      { 0 }
    };
    err = DefineVarsFromList( vars_raw, mode );
    if(err)
      return err;
  }

  if(fDataOutputLevel>1) {
    // Store every cluster
    RVarDef vars_raw[] = {
      { "clus.e", "Energy of cluster", "fOutclus.e"},
      { "clus.atime", "ADC time of cluster", "fOutclus.atime"},
      { "clus.tdctime", "TDC time of cluster", "fOutclus.tdctime"},
      { "clus.e_c","Energy calibrated of cluster", "fOutclus.e_c"},
      { "clus.x", "x-position of cluster", "fOutclus.x"},
      { "clus.y", "y-position of cluster", "fOutclus.y"},
      { "clus.row","block row in cluster with highest energy",    "fOutclus.row" },
      { "clus.col","block col in cluster with highest energy",    "fOutclus.col" },
      { "clus.id","block number in cluster",    "fOutclus.id" },
      { "clus.nblk","number of blocks in cluster",    "fOutclus.n" },
      { "clus.eblk", "Energy of block with highest energy in cluster", "fOutclus.blk_e"},
      { "clus.eblk_c","Energy calibrated of block with highest energy in cluster", "fOutclus.blk_e_c"},
      { 0 }
    };
    err = DefineVarsFromList( vars_raw, mode );
    if(err)
      return err;
  }
  return err;
}

//_____________________________________________________________________________
void SBSCalorimeter::ClearEvent()
{
  SBSGenericDetector::ClearEvent();
  ClearOutputVariables();
  DeleteContainer(fClusters);
  fGoodBlocks.clear();
  fBlockSet.clear();
}
//_____________________________________________________________________________
Int_t SBSCalorimeter::MakeGoodBlocks()
{
  // Fill the fElements which have Good hit in Block "Cluster"
  SBSElement *blk = 0;
  for(Int_t k = 0; k < fNelem; k++) {  
    blk = fElements[k];
    Bool_t ADC_HasData=kFALSE;
    Int_t ADC_GoodHitIndex=-1;
    if(fModeADC != SBSModeADC::kWaveform) {
      ADC_HasData  = blk->ADC()->HasData();
      if (ADC_HasData) ADC_GoodHitIndex = blk->ADC()->GetGoodHitIndex();
    } else {
      SBSData::Waveform *wave = blk->Waveform();
      ADC_HasData = wave->HasData();
      if (ADC_HasData) ADC_GoodHitIndex = wave->GetGoodHitIndex();
    }
    if (WithADC() && ADC_HasData) {  
      if (ADC_GoodHitIndex != -1)  {
	fGoodBlocks.row.push_back(blk->GetRow());
	fGoodBlocks.col.push_back(blk->GetCol());
	fGoodBlocks.id.push_back(blk->GetID());
	fGoodBlocks.x.push_back(blk->GetX());
	fGoodBlocks.y.push_back(blk->GetY());
	//
	//
	if(fModeADC != SBSModeADC::kWaveform) {
	  const SBSData::PulseADCData &ahit = blk->ADC()->GetGoodHit();
	  blk->SetE(ahit.integral.val);
	  blk->SetAtime(ahit.time.val);
	  fGoodBlocks.e.push_back(ahit.integral.val);
	  fGoodBlocks.ADCTime.push_back(ahit.time.val);
	} else {
	  SBSData::Waveform *wave = blk->Waveform();
	  blk->SetE(wave->GetIntegral().val);
	  blk->SetAtime(wave->GetTime().val);
	  fGoodBlocks.e.push_back(wave->GetIntegral().val);
	  fGoodBlocks.ADCTime.push_back(wave->GetTime().val);
	}
	if (WithTDC() && blk->TDC()->HasData() ) { 
	  const SBSData::TDCHit &hit = blk->TDC()->GetGoodHit();
	  fGoodBlocks.TDCTime.push_back(hit.le.val);
	  blk->SetTDCtime(hit.le.val);
	} else {
	  fGoodBlocks.TDCTime.push_back(-1000.);
	  blk->SetTDCtime(-1000.);
	}
	//	 std::cout << blk->GetID() << " set tdc time = " << blk->GetTDCtime() << " set adc time = " << blk->GetAtime() << std::endl;
      }
    }
  }
  // Put good blocks in fBlockSet to use in FindCluster
  //  fBlockSet.reserve(fGoodBlocks.e.size());
  fBlockSet.clear();
  for (UInt_t nb=0;nb< fGoodBlocks.e.size();nb++) {
    SBSBlockSet c1 = {fGoodBlocks.e[nb],fGoodBlocks.x[nb],fGoodBlocks.y[nb],fGoodBlocks.row[nb],fGoodBlocks.col[nb],fGoodBlocks.id[nb],fGoodBlocks.TDCTime[nb],fGoodBlocks.ADCTime[nb],kFALSE};
    if (fGoodBlocks.e[nb] > fEmin) fBlockSet.push_back(c1);
  }
  std::sort(fBlockSet.begin(), fBlockSet.end(), [](const SBSBlockSet& c1, const SBSBlockSet& c2) {
      return c1.e > c2.e;});
  //
  return fGoodBlocks.e.size();
}
//_____________________________________________________________________________
Int_t SBSCalorimeter::FindClusters()
{
  // fBlockSet is initially ordered by energy in MakeGoodblocks
  fNclus = 0;
  DeleteContainer(fClusters);
<<<<<<< HEAD
 	//
	Int_t NSize = fBlockSet.size();
        while ( NSize != 0 )  {
             std::sort(fBlockSet.begin(), fBlockSet.end(), [](const SBSBlockSet& c1, const SBSBlockSet& c2) { return c1.e > c2.e;});

	     //SAS - Add minimum seed energy requirement here, after the blocks are sorted. Return first element of fBlockset and check it against fEmin_seed

	     Bool_t AddingBlocksToCluster = kTRUE;
	     fBlockSetIterator it = fBlockSet.begin();
	     SBSElement *blk= fElements[(*it).id-fChanMapStart] ; 
	     SBSCalorimeterCluster* cluster = new SBSCalorimeterCluster(fBlockSet.size(),blk);

	     //SAS - where this first element will be the good block with highest energy
	     if( blk->GetE() < fEmin_seed ){
	       AddingBlocksToCluster = kFALSE;
	       fBlockSet.erase(it);
	       NSize--;
	       continue;
	     }	     

             fClusters.push_back(cluster);
	     fBlockSet.erase(it);
	     NSize--;
	while (AddingBlocksToCluster) {
	  Bool_t InTime=kFALSE;
	  Bool_t IsNeighbor=kFALSE;
	     fBlockSetIterator it2 = fBlockSet.begin();
	    while (!IsNeighbor && (it2 < fBlockSet.end())) {
	      SBSElement *blk= fElements[(*it2).id-fChanMapStart]  ; 
	      SBSElement *blk_p= fElements[(*fBlockSet.begin()).id-fChanMapStart];
	      Int_t Index = fClusters.size()-1;
	      Double_t Rad = sqrt( pow((fClusters[Index]->GetX()-blk->GetX()),2) + pow((fClusters[Index]->GetY()-blk->GetY()),2) );
 	      IsNeighbor =( Rad<fRmax_dis );
	      //InTime=( fabs( blk->GetAtime()-blk_p->GetAtime() ) < fTmax);
     	      if (IsNeighbor){
		InTime=( fabs( blk->GetAtime()-blk_p->GetAtime() ) < fTmax);
		if(InTime) {	
		  fClusters[Index]->AddElement(blk);
		}
	      } else {	       
		++it2;
              }
	    }
	    if (it2 == fBlockSet.end()) AddingBlocksToCluster = kFALSE;
	    if (IsNeighbor)   {
               fBlockSet.erase(it2);
               NSize--;
	    }
=======
  //
  Int_t NSize = fBlockSet.size();

  while ( NSize != 0 )  {
    std::sort(fBlockSet.begin(), fBlockSet.end(), [](const SBSBlockSet& c1, const SBSBlockSet& c2) { return c1.e > c2.e;});
    
    fBlockSetIterator it = fBlockSet.begin();
    
    if ( (*it).e > fEmin_clusSeed ){

      Bool_t AddingBlocksToCluster = kTRUE;
      SBSElement *blk= fElements[(*it).id-fChanMapStart] ; 
      SBSCalorimeterCluster* cluster = new SBSCalorimeterCluster(fBlockSet.size(),blk);
      fClusters.push_back(cluster);
      fBlockSet.erase(it);
      NSize--;
      while (AddingBlocksToCluster) {

	Bool_t IsNeighbor=kFALSE;
	fBlockSetIterator it2 = fBlockSet.begin();
	while (!IsNeighbor && (it2 < fBlockSet.end())) {
	  SBSElement *blk= fElements[(*it2).id-fChanMapStart]  ; 
	  Int_t Index = fClusters.size()-1;
	  Double_t Rad = sqrt( pow((fClusters[Index]->GetX()-blk->GetX()),2) + pow((fClusters[Index]->GetY()-blk->GetY()),2) );
	  IsNeighbor =( Rad<fRmax_dis );
	  if (IsNeighbor) {
	    fClusters[Index]->AddElement(blk);
	  } else {	       
	    ++it2;
	  }
>>>>>>> 2265fc02
	}
	if (it2 == fBlockSet.end()) AddingBlocksToCluster = kFALSE;
	if (IsNeighbor)   {
	  fBlockSet.erase(it2);
	  NSize--;
	}
      }

    } else break;
  }
  //
  if(!fClusters.empty()) {
    SBSCalorimeterCluster *clus = fClusters[0];
    fMainclus.e.push_back(clus->GetE());
    fMainclus.e_c.push_back(clus->GetE()*(fConst + fSlope*fAccCharge));
    fMainclus.atime.push_back(clus->GetAtime());
    fMainclus.tdctime.push_back(clus->GetTDCtime());
    fMainclus.x.push_back(clus->GetX());
    fMainclus.y.push_back(clus->GetY());
    fMainclus.n.push_back(clus->GetMult());
    fMainclus.blk_e.push_back(clus->GetEblk());
    fMainclus.blk_e_c.push_back(clus->GetEblk()*(fConst + fSlope*fAccCharge));
    fMainclus.id.push_back(clus->GetElemID());
    fMainclus.row.push_back(clus->GetRow());
    fMainclus.col.push_back(clus->GetCol());
  }

  //
  //
  fNclus = fClusters.size();
  return fNclus;
}
//_____________________________________________________________________________
Int_t SBSCalorimeter::FineProcess(TClonesArray& array)//tracks)
{
  Int_t err = SBSGenericDetector::FineProcess(array);
  if(err)
    return err;
  // Get information on the cluster with highest energy (useful even if
  // fMaxNclus is zero, i.e., storing no vector of clusters)
  if(!fClusters.empty()) {
    SBSCalorimeterCluster *clus = fClusters[0];
 
    if(fDataOutputLevel > 0 ) {
      for(Int_t nc=0;nc<clus->GetMult();nc++ ) {
	SBSElement *blk= clus->GetElement(nc);
        fMainclusblk.e.push_back(blk->GetE());
        fMainclusblk.e_c.push_back(blk->GetE()*(fConst + fSlope*fAccCharge));
        fMainclusblk.atime.push_back(blk->GetAtime());        
        fMainclusblk.tdctime.push_back(blk->GetTDCtime());        
        fMainclusblk.x.push_back(blk->GetX());
        fMainclusblk.y.push_back(blk->GetY());
        fMainclusblk.row.push_back(blk->GetRow());
        fMainclusblk.col.push_back(blk->GetCol());
        fMainclusblk.id.push_back(blk->GetID());
      }
    }
  }
 
  // store all the cluster info
  if(fDataOutputLevel>1) {
    // Now store the remaining clusters (up to fMaxNclus)
    Int_t nres = TMath::Min(Int_t(fMaxNclus),Int_t(fClusters.size()));
    fOutclus.e.reserve(nres);
    fOutclus.e_c.reserve(nres);
    fOutclus.atime.reserve(nres);
    fOutclus.tdctime.reserve(nres);
    fOutclus.x.reserve(nres);
    fOutclus.y.reserve(nres);
    fOutclus.n.reserve(nres);
    fOutclus.blk_e.reserve(nres);
    fOutclus.blk_e_c.reserve(nres);
    fOutclus.row.reserve(nres);
    fOutclus.col.reserve(nres);
    fOutclus.id.reserve(nres);

    int nclus = 0;
    for( const auto* cluster: fClusters ) {
      if(nclus < fMaxNclus) { // Keep adding them until we reach fMaxNclus
        fOutclus.e.push_back(cluster->GetE());
        fOutclus.e_c.push_back(cluster->GetE()*(fConst + fSlope*fAccCharge));
        fOutclus.atime.push_back(cluster->GetAtime());
        fOutclus.tdctime.push_back(cluster->GetTDCtime());
        fOutclus.x.push_back(cluster->GetX());
        fOutclus.y.push_back(cluster->GetY());
        fOutclus.n.push_back(cluster->GetMult());
        fOutclus.blk_e.push_back(cluster->GetEblk());
        fOutclus.blk_e_c.push_back(cluster->GetEblk()*(fConst + fSlope*fAccCharge));
        fOutclus.row.push_back(cluster->GetRow());
        fOutclus.col.push_back(cluster->GetCol());
        fOutclus.id.push_back(cluster->GetElemID());
      }
      nclus++;
    }
  }

  fFineProcessed = 1;
  return 0;
}

void SBSCalorimeter::ClearOutputVariables()
{
  fGoodBlocks.clear();
  ClearCaloOutput(fMainclus);
  ClearCaloOutput(fMainclusblk);
  ClearCaloOutput(fOutclus);
  fNclus = 0;
}



void SBSCalorimeter::ClearCaloOutput(SBSCalorimeterOutput &out)
{
  out.e.clear();
  out.e_c.clear();
  out.atime.clear();
  out.tdctime.clear();
  out.x.clear();
  out.y.clear();
  out.row.clear();
  out.col.clear();
  out.n.clear();
  out.blk_e.clear();
  out.blk_e_c.clear();
  out.id.clear();
}<|MERGE_RESOLUTION|>--- conflicted
+++ resolved
@@ -41,14 +41,9 @@
   fMaxNclus(10), fConst(1.0), fSlope(0.0), fAccCharge(0.0), fDataOutputLevel(1000)
 {
   // Constructor.
-<<<<<<< HEAD
-  fEmin = 1.0; // 1 MeV minimum energy to be in cluster
-  fEmin_seed = 1.0; // 1 MeV minimum energy to seed a cluster
   fTmax = 1000.0; // 1000 ns maximum arrival time difference with seed to be in cluster
-=======
   fEmin = 0.001; // 1 MeV minimum energy to be in cluster  
   fEmin_clusSeed = 0.001; // 1 MeV minimum energy to be the seed of a cluster
->>>>>>> 2265fc02
   fXmax_dis = .30; // Maximum X (m) distance from cluster center to be included in cluster
   fYmax_dis = .30; // Maximum Y (m) distance from cluster center to be included in cluster
   fRmax_dis = .30; // Maximum Radius (m) from cluster center to be included in cluster
@@ -97,12 +92,8 @@
   // Read mapping/geometry/configuration parameters
   DBRequest config_request[] = {
     { "emin",         &fEmin,   kDouble, 0, false }, ///< minimum energy threshold
-<<<<<<< HEAD
-    { "emin_seed",    &fEmin_seed,   kDouble, 0, false }, ///< minimum energy threshold for seed
     { "tmax",         &fTmax,   kDouble, 0, true }, ///< maximum time difference for block
-=======
     { "emin_clSeed", &fEmin_clusSeed, kDouble, 0, false }, ///< minimum cluster seed energy
->>>>>>> 2265fc02
     { "cluster_dim",   &cluster_dim,   kIntV, 0, true }, ///< cluster dimensions (2D)
     { "nmax_cluster",   &fMaxNclus,   kInt, 0, true }, ///< maximum number of clusters to store
     { "const", &fConst, kDouble, 0, true }, ///< const from gain correction 
@@ -363,57 +354,7 @@
   // fBlockSet is initially ordered by energy in MakeGoodblocks
   fNclus = 0;
   DeleteContainer(fClusters);
-<<<<<<< HEAD
- 	//
-	Int_t NSize = fBlockSet.size();
-        while ( NSize != 0 )  {
-             std::sort(fBlockSet.begin(), fBlockSet.end(), [](const SBSBlockSet& c1, const SBSBlockSet& c2) { return c1.e > c2.e;});
-
-	     //SAS - Add minimum seed energy requirement here, after the blocks are sorted. Return first element of fBlockset and check it against fEmin_seed
-
-	     Bool_t AddingBlocksToCluster = kTRUE;
-	     fBlockSetIterator it = fBlockSet.begin();
-	     SBSElement *blk= fElements[(*it).id-fChanMapStart] ; 
-	     SBSCalorimeterCluster* cluster = new SBSCalorimeterCluster(fBlockSet.size(),blk);
-
-	     //SAS - where this first element will be the good block with highest energy
-	     if( blk->GetE() < fEmin_seed ){
-	       AddingBlocksToCluster = kFALSE;
-	       fBlockSet.erase(it);
-	       NSize--;
-	       continue;
-	     }	     
-
-             fClusters.push_back(cluster);
-	     fBlockSet.erase(it);
-	     NSize--;
-	while (AddingBlocksToCluster) {
-	  Bool_t InTime=kFALSE;
-	  Bool_t IsNeighbor=kFALSE;
-	     fBlockSetIterator it2 = fBlockSet.begin();
-	    while (!IsNeighbor && (it2 < fBlockSet.end())) {
-	      SBSElement *blk= fElements[(*it2).id-fChanMapStart]  ; 
-	      SBSElement *blk_p= fElements[(*fBlockSet.begin()).id-fChanMapStart];
-	      Int_t Index = fClusters.size()-1;
-	      Double_t Rad = sqrt( pow((fClusters[Index]->GetX()-blk->GetX()),2) + pow((fClusters[Index]->GetY()-blk->GetY()),2) );
- 	      IsNeighbor =( Rad<fRmax_dis );
-	      //InTime=( fabs( blk->GetAtime()-blk_p->GetAtime() ) < fTmax);
-     	      if (IsNeighbor){
-		InTime=( fabs( blk->GetAtime()-blk_p->GetAtime() ) < fTmax);
-		if(InTime) {	
-		  fClusters[Index]->AddElement(blk);
-		}
-	      } else {	       
-		++it2;
-              }
-	    }
-	    if (it2 == fBlockSet.end()) AddingBlocksToCluster = kFALSE;
-	    if (IsNeighbor)   {
-               fBlockSet.erase(it2);
-               NSize--;
-	    }
-=======
-  //
+
   Int_t NSize = fBlockSet.size();
 
   while ( NSize != 0 )  {
@@ -430,20 +371,24 @@
       fBlockSet.erase(it);
       NSize--;
       while (AddingBlocksToCluster) {
-
+	Bool_t InTime=kFALSE;
 	Bool_t IsNeighbor=kFALSE;
 	fBlockSetIterator it2 = fBlockSet.begin();
 	while (!IsNeighbor && (it2 < fBlockSet.end())) {
 	  SBSElement *blk= fElements[(*it2).id-fChanMapStart]  ; 
+	  SBSElement *blk_p= fElements[(*fBlockSet.begin()).id-fChanMapStart];
 	  Int_t Index = fClusters.size()-1;
 	  Double_t Rad = sqrt( pow((fClusters[Index]->GetX()-blk->GetX()),2) + pow((fClusters[Index]->GetY()-blk->GetY()),2) );
 	  IsNeighbor =( Rad<fRmax_dis );
 	  if (IsNeighbor) {
 	    fClusters[Index]->AddElement(blk);
+	    InTime=( fabs( blk->GetAtime()-blk_p->GetAtime() ) < fTmax);
+	    if(InTime) {	
+	      fClusters[Index]->AddElement(blk);
+	    }
 	  } else {	       
 	    ++it2;
 	  }
->>>>>>> 2265fc02
 	}
 	if (it2 == fBlockSet.end()) AddingBlocksToCluster = kFALSE;
 	if (IsNeighbor)   {
