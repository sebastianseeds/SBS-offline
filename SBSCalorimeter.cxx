///////////////////////////////////////////////////////////////////////////////
//                                                                           //
// SBSCalorimeter                                                               //
//                                                                           //
// Shower counter class, describing a generic segmented shower detector      //
// (preshower or shower).                                                    //
// Currently, only the "main" cluster, i.e. cluster with the largest energy  //
// deposition is considered. Units of measurements are MeV for energy of     //
// shower and centimeters for coordinates.                                   //
//                                                                           //
///////////////////////////////////////////////////////////////////////////////

#include "SBSCalorimeter.h"

#include "THaEvData.h"
#include "THaDetMap.h"
#include "VarDef.h"
#include "VarType.h"
#include "THaTrack.h"
#include "TClonesArray.h"
#include "TDatime.h"
#include "TMath.h"
#include "SBSManager.h"
#include "THaCrateMap.h"

#include <cstring>
#include <iostream>
#include <iomanip>
#define CLUSTER_BLOCK_RADIUS 1

ClassImp(SBSCalorimeter);

///////////////////////////////////////////////////////////////////////////////
/// SBSCalorimeter constructor
///
/// The default is to have single-valued ADC with no TDC information
/// Sub-classes can change this accordingly.
SBSCalorimeter::SBSCalorimeter( const char* name, const char* description,
				THaApparatus* apparatus ) :
  SBSGenericDetector(name,description,apparatus),
  fMaxNclus(20), fConst(1.0), fSlope(0.0), fAccCharge(0.0), fDataOutputLevel(1000)
{
  // Constructor.
  fTmax = 1000.0; // 1000 ns maximum arrival time difference with seed to be in cluster
  fEmin = 0.001; // 1 MeV minimum energy to be in cluster (Hit threshold)  
  fEmin_clusSeed = 0.001; // 1 MeV minimum energy to be the seed of a cluster
  fEmin_clusTotal = 0.001; // Minimum total cluster energy is 1 MeV
  fXmax_dis = .30; // Maximum X (m) distance from cluster center to be included in cluster
  fYmax_dis = .30; // Maximum Y (m) distance from cluster center to be included in cluster
  fRmax_dis = .30; // Maximum Radius (m) from cluster center to be included in cluster
  fBestClusterIndex = -1;
  fClusters.reserve(20);
  ftdctw.reserve(2);
}

///////////////////////////////////////////////////////////////////////////////
/// Default Destructor
SBSCalorimeter::~SBSCalorimeter()
{
  // Destructor. Removes internal arrays and global variables.

  if( fIsSetup )
    RemoveVariables();
  //  if( fIsInit ) {
  //  }
}

///////////////////////////////////////////////////////////////////////////////
/// Read SBSCalorimeter Database
Int_t SBSCalorimeter::ReadDatabase( const TDatime& date )
{
  // Call parent class's ReadDatabase first
  Int_t err = SBSGenericDetector::ReadDatabase(date);
  if(err)
    return err;
  fIsInit = false;

  // Read this detector's parameters from the database file 'fi'.
  // This function is called by THaDetectorBase::Init() once at the
  // beginning of the analysis.
  // 'date' contains the date/time of the run being analyzed.

  // We can use this name here for logs
  //static const char* const here = "ReadDatabase()";

  FILE* file = OpenFile( date );
  if( !file ) return kFileError;

  // Some temporary variables which we'll use to read in the database
  //Double_t angle = 0.0;
  std::vector<Int_t> cluster_dim; // Default is 3x3 if none specified

  // Read mapping/geometry/configuration parameters
  DBRequest config_request[] = {
<<<<<<< HEAD
    { "emin",         &fEmin,   kDouble, 0, false }, ///< minimum energy threshold
    { "tmax",         &fTmax,   kDouble, 0, false }, ///< maximum time difference for block
    { "tdc.tw",       &ftdctw,   kDoubleV, 0, true }, ///< tdc dt = P0/(E^P1) timewalk fit parameters
    { "emin_clSeed", &fEmin_clusSeed, kDouble, 0, false }, ///< minimum cluster seed energy
    { "emin_clTotal", &fEmin_clusTotal, kDouble, 0, false }, ///< minimum total cluster energy
=======
    { "emin",         &fEmin,   kDouble, 0, true }, ///< minimum energy threshold
    { "tmax",         &fTmax,   kDouble, 0, true }, ///< maximum time difference for block
    { "emin_clSeed", &fEmin_clusSeed, kDouble, 0, true }, ///< minimum cluster seed energy
    { "emin_clTotal", &fEmin_clusTotal, kDouble, 0, true }, ///< minimum total cluster energy
>>>>>>> 2eb7375d
    { "cluster_dim",   &cluster_dim,   kIntV, 0, true }, ///< cluster dimensions (2D)
    { "nmax_cluster",   &fMaxNclus,   kInt, 0, true }, ///< maximum number of clusters to store
    { "const", &fConst, kDouble, 0, true }, ///< const from gain correction 
    { "slope", &fSlope, kDouble, 0, true }, ///< slope for gain correction 
    { "Rmax_dis", &fRmax_dis, kDouble, 0, true }, ///< slope for gain correction 
    { "acc_charge", &fAccCharge, kDouble, 0, true }, ///< accumulated charge
    { 0 } ///< Request must end in a NULL
  };
  err = LoadDB( file, date, config_request, fPrefix );
  if(err) {
    fclose(file);
    return err;
  }

  // tdc timewalk correction: ensure that if no parameters passed in db data isn't effected
  if(ftdctw.empty()){
    ftdctw.push_back(0.);
    ftdctw.push_back(0.);
  }

  // Compute the max possible cluster size (which at most should be
  // cluster_dim x cluster_dim)
  if(cluster_dim.empty()) {
    cluster_dim.push_back(3);
    cluster_dim.push_back(3);
  } else if (cluster_dim.size() < 2) {
    cluster_dim.push_back(cluster_dim[0]);
  }
  if(cluster_dim[0] < 1)
    cluster_dim[0] = 3;
  if(cluster_dim[1] < 1)
    cluster_dim[1] = 3;
  // TODO: Make this smarter, now that rows could be variable
  fNclubr = TMath::Min( cluster_dim[0], fNrows);
  fNclubc = TMath::Min( cluster_dim[1], fNcols[0] );
  fNclublk = fNclubr*fNclubc;

  //
  std::vector<Double_t> xpos,ypos;
  std::vector<Double_t> trigtoFADCratio;
  std::vector<DBRequest> vr;
  vr.push_back({ "xpos", &xpos,    kDoubleV, 0, 1 });
  vr.push_back({ "ypos", &ypos,    kDoubleV, 0, 1 });
  vr.push_back({ "trigtoFADCratio", &trigtoFADCratio,    kDoubleV, 0, 1 });
  vr.push_back({0});
  err = LoadDB( file, date, vr.data(), fPrefix );
  fclose(file);
  if(err)
    return err;

  if (!trigtoFADCratio.empty()) {
    if ((int)trigtoFADCratio.size() == fNelem) {
      for (Int_t ne=0;ne<fNelem;ne++) {
	SBSElement* blk= fElements[ne];
	if (WithADC() && fModeADC == SBSModeADC::kWaveform) {
	  SBSData::Waveform *wave = blk->Waveform();
	  Double_t gain = wave->GetGain();
	  wave->SetGain(gain*trigtoFADCratio[ne]);
	  wave->SetTrigCal(trigtoFADCratio[ne]);
	}
	if (WithADC() && fModeADC == SBSModeADC::kADC) {
	  Double_t gain=blk->ADC()->GetGain();
	  blk->ADC()->SetGain(gain*trigtoFADCratio[ne]);
	  blk->ADC()->SetTrigCal(trigtoFADCratio[ne]);
	}
      }
    } else {
      std::cout << " trigtoFADCratio vector too small " << trigtoFADCratio.size() << " # of elements =" << fNelem << std::endl;
    }
  }
  //
  if (!xpos.empty()) {
    if ((int)xpos.size() == fNelem) {
      for (Int_t ne=0;ne<fNelem;ne++) {
	fElements[ne]->SetX(xpos[ne]);
      }
    } else {
      std::cout << "  vector too small " << xpos.size() << " # of elements =" << fNelem << std::endl;
    }
  }
  //
  if (!ypos.empty()) {
    if ((int)ypos.size() == fNelem) {
      for (Int_t ne=0;ne<fNelem;ne++) {
	fElements[ne]->SetY(ypos[ne]);
      }
    } else {
      std::cout << " ypos vector too small " << ypos.size() << " # of elements =" << fNelem << std::endl;
    }
  }

  // All is well that ends well
  fIsInit = true;
  return kOK;
}

//_____________________________________________________________________________
Int_t SBSCalorimeter::DefineVariables( EMode mode )
{
  if( mode == kDefine && fIsSetup ) return kOK;
  Int_t err = SBSGenericDetector::DefineVariables(mode);
  if(err)
    return err;

  // Most of these variables were used previously, and so I'll leave
  // them here to preserve old analysis macros people may have written.
  // This includes things like fE, fNblk, fE_c, etc...
  RVarDef vars[] = {
    { "nclus", "Number of clusters meeting threshold", "fNclus" },
    { "e",      "Energy (MeV) of largest cluster",    "GetE()" },
    //{ "e_c",    "Corrected Energy (MeV) of largest cluster",    "GetECorrected()" },
    { "againblk",    "ADC gain coeff. of highest energy block in the largest cluster",  "GetAgain()" },
    { "atimeblk", "ADC time of highest energy block in the largest cluster", "GetAtime()" },
    { "tdctimeblk", "TDC time of highest energy block in the largest cluster", "GetTDCtime()" },
    { "tdctimeblk_tw", "TDC time of highest energy block in the largest cluster, timewalk corrected", "GetTDCtimeTW()" },
    { "eblk",   "Energy (MeV) of highest energy block in the largest cluster",    "GetEBlk()" },
    //{ "eblk_c", "Corrected Energy (MeV) of highest energy block in the largest cluster",    "GetEBlkCorrected()" },
    { "rowblk", "Row of block with highest energy in the largest cluster",    "GetRow()" },
    { "colblk", "Col of block with highest energy in the largest cluster",    "GetCol()" },
    { "x",      "x-position (mm) of largest cluster", "GetX()" },
    { "y",      "y-position (mm) of largest cluster", "GetY()" },
    { "nblk",   "Number of blocks in the largest cluster",    "GetNblk()" },
    { "idblk",  "Logic number of block with highest energy in cluster",    "GetBlkID()" },
    { "index", "Index of best cluster in the array of all clusters", "fBestClusterIndex" },
    {0}
  };
  err = DefineVarsFromList( vars, mode );
  if(err)
    return err;

  RVarDef vars_gb[] = {
    { "goodblock.e", "Energy of good blocks", "fGoodBlocks.e"},
    //     { "goodblock.tdc", "TDC time of good blocks", "fGoodBlocks.TDCTime"},
    { "goodblock.atime", "Energy of good blocks", "fGoodBlocks.ADCTime"},
    { "goodblock.tdctime", "TDC time of good blocks", "fGoodBlocks.TDCTime"},
    { "goodblock.tdctime_tw", "TDC time of good blocks, timewalk corrected", "fGoodBlocks.TDCTimeTW"},
    { "goodblock.row", "Row of good blocks", "fGoodBlocks.row"},
    { "goodblock.col", "Col of good blocks", "fGoodBlocks.col"},
    { "goodblock.x", "x pos (m) of good blocks", "fGoodBlocks.x"},
    { "goodblock.y", "y pos (m) of good blocks", "fGoodBlocks.y"},
    { "goodblock.id", "Element ID of good blocks", "fGoodBlocks.id"},
    { "goodblock.cid", "Cluster ID of good blocks", "fGoodBlocks.cid"},
    {0}
  };
  err = DefineVarsFromList( vars_gb, mode );
  if(err)
    return err;

  if(fDataOutputLevel>0) {
    // Store all blocks in main cluster
    RVarDef vars_raw[] = {
      { "clus_blk.e", "Energy of block in main cluster", "fMainclusblk.e"},
      //{ "clus_blk.e_c","Energy calibrated of block in main cluster", "fMainclusblk.e_c"},
      { "clus_blk.again","ADC gain coeff. of block in main cluster", "fMainclusblk.again"},
      { "clus_blk.x", "x-position of block in main cluster", "fMainclusblk.x"},
      { "clus_blk.y", "y-position of block in main cluster", "fMainclusblk.y"},
      { "clus_blk.row","block row in main cluster",    "fMainclusblk.row" },
      { "clus_blk.atime","block ADC time in main cluster",    "fMainclusblk.atime" },
      { "clus_blk.tdctime","block TDC time in main cluster",    "fMainclusblk.tdctime" },
      { "clus_blk.tdctime_tw","block TDC time in main cluster, timewalk corrected",    "fMainclusblk.tdctime_tw" },
      { "clus_blk.col","block col in main cluster",    "fMainclusblk.col" },
      { "clus_blk.id","block number in main cluster",    "fMainclusblk.id" },
      { 0 }
    };
    err = DefineVarsFromList( vars_raw, mode );
    if(err)
      return err;
  }

  if(fDataOutputLevel>1) {
    // Store every cluster
    RVarDef vars_raw[] = {
      { "clus.e", "Energy of cluster", "fOutclus.e"},
      { "clus.atime", "ADC time of cluster", "fOutclus.atime"},
      { "clus.tdctime", "TDC time of cluster", "fOutclus.tdctime"},
      { "clus.tdctime_tw", "TDC time of cluster, timewalk corrected", "fOutclus.tdctime_tw"},
      //{ "clus.e_c","Energy calibrated of cluster", "fOutclus.e_c"},
      { "clus.again","ADC gain coeff. of cluster", "fOutclus.again"},
      { "clus.x", "x-position of cluster", "fOutclus.x"},
      { "clus.y", "y-position of cluster", "fOutclus.y"},
      { "clus.row","block row in cluster with highest energy",    "fOutclus.row" },
      { "clus.col","block col in cluster with highest energy",    "fOutclus.col" },
      { "clus.id","block number in cluster",    "fOutclus.id" },
      { "clus.nblk","number of blocks in cluster",    "fOutclus.n" },
      { "clus.eblk", "Energy of block with highest energy in cluster", "fOutclus.blk_e"},
      // { "clus.eblk_c","Energy calibrated of block with highest energy in cluster", "fOutclus.blk_e_c"},
      { 0 }
    };
    err = DefineVarsFromList( vars_raw, mode );
    if(err)
      return err;
  }
  return err;
}

//_____________________________________________________________________________
void SBSCalorimeter::Clear( Option_t* opt )
{
  SBSGenericDetector::Clear(opt);
  ClearOutputVariables();
  DeleteContainer(fClusters);
  fGoodBlocks.clear();
  fBlockSet.clear();
  fBestClusterIndex = -1;
}

//_____________________________________________________________________________
Int_t SBSCalorimeter::MakeGoodBlocks()
{
  // Fill the fElements which have Good hit in Block "Cluster"
  SBSElement *blk = 0;
  for(Int_t k = 0; k < fNelem; k++) {  
    blk = fElements[k];
    Bool_t ADC_HasData=kFALSE;
    Int_t ADC_GoodHitIndex=-1;
    if(fModeADC != SBSModeADC::kWaveform) {
      ADC_HasData  = blk->ADC()->HasData();
      if (ADC_HasData) ADC_GoodHitIndex = blk->ADC()->GetGoodHitIndex();
    } else {
      SBSData::Waveform *wave = blk->Waveform();
      ADC_HasData = wave->HasData();
      if (ADC_HasData) ADC_GoodHitIndex = wave->GetGoodHitIndex();
    }
    if (WithADC() && ADC_HasData) {  
      if (ADC_GoodHitIndex != -1)  {
	fGoodBlocks.row.push_back(blk->GetRow());
	fGoodBlocks.col.push_back(blk->GetCol());
	fGoodBlocks.id.push_back(blk->GetID());
	fGoodBlocks.x.push_back(blk->GetX());
	fGoodBlocks.y.push_back(blk->GetY());
	fGoodBlocks.cid.push_back(-1); //Default cluster value. Will overwrite in FindClusters
	//
	//
	Double_t blkE = 0.;
	//
	if(fModeADC != SBSModeADC::kWaveform) {
	  const SBSData::PulseADCData &ahit = blk->ADC()->GetGoodHit();
	  blk->SetE(ahit.integral.val);
	  blkE = ahit.integral.val;
	  //blk->SetAintp(ahit.integral.val / blk->ADC()->GetGain());
	  blk->SetAgain(blk->ADC()->GetGain() / blk->ADC()->GetTrigCal());
	  blk->SetAtime(ahit.time.val);
	  fGoodBlocks.e.push_back(ahit.integral.val);
	  fGoodBlocks.ADCTime.push_back(ahit.time.val);
	} else {
	  SBSData::Waveform *wave = blk->Waveform();
	  blk->SetE(wave->GetIntegral().val);
	  blkE = wave->GetIntegral().val;
	  //blk->SetAintp(wave->GetIntegral().val / wave->GetGain());
	  blk->SetAgain(wave->GetGain() / wave->GetTrigCal());
	  blk->SetAtime(wave->GetTime().val);
	  fGoodBlocks.e.push_back(wave->GetIntegral().val);
	  fGoodBlocks.ADCTime.push_back(wave->GetTime().val);
	}
	if (WithTDC() && blk->TDC()->HasData() ) { 
	  const SBSData::TDCHit &hit = blk->TDC()->GetGoodHit();
	  fGoodBlocks.TDCTime.push_back(hit.le.val);
	  
	  //timewalk correction to goodblocks
	  Double_t tdc_tw = hit.le.val;
	  if( blkE>0 )
	    tdc_tw = hit.le.val - ftdctw[0]/pow( blkE, ftdctw[1] );

	  fGoodBlocks.TDCTimeTW.push_back(tdc_tw);

	  blk->SetTDCtime(hit.le.val);
	  blk->SetTDCtimeTW(tdc_tw);
	} else {
	  fGoodBlocks.TDCTime.push_back(-1000.);
	  fGoodBlocks.TDCTimeTW.push_back(-1000);

	  blk->SetTDCtime(-1000.);
	  blk->SetTDCtimeTW(-1000.);
	}
      }
    }
  }
  // Put good blocks in fBlockSet to use in FindCluster
  //  fBlockSet.reserve(fGoodBlocks.e.size());
  fBlockSet.clear();
  for (UInt_t nb=0;nb< fGoodBlocks.e.size();nb++) {
    SBSBlockSet c1 = {fGoodBlocks.e[nb],fGoodBlocks.x[nb],fGoodBlocks.y[nb],fGoodBlocks.row[nb],fGoodBlocks.col[nb],fGoodBlocks.id[nb],fGoodBlocks.cid[nb],fGoodBlocks.TDCTime[nb],fGoodBlocks.ADCTime[nb],kFALSE};
    if (fGoodBlocks.e[nb] > fEmin) fBlockSet.push_back(c1);
  }
  std::sort(fBlockSet.begin(), fBlockSet.end(), [](const SBSBlockSet& c1, const SBSBlockSet& c2) {
      return c1.e > c2.e;});
  //
  return fGoodBlocks.e.size();
}
//_____________________________________________________________________________
Int_t SBSCalorimeter::FindClusters()
{
  // fBlockSet is initially ordered by energy in MakeGoodblocks
  fNclus = 0;
  DeleteContainer(fClusters);

  Int_t NSize = fBlockSet.size();

  Int_t NGBSize = fGoodBlocks.id.size();

  fBestClusterIndex = -1;

  double Emax = 0.0;
  //We want the "best" cluster to be the one with the largest total energy (in general)
  
  while ( NSize != 0 )  {
    //sort all remaining blocks in terms of energy
    std::sort(fBlockSet.begin(), fBlockSet.end(), [](const SBSBlockSet& c1, const SBSBlockSet& c2) { return c1.e > c2.e;});
    
    fBlockSetIterator it = fBlockSet.begin();
    
    if ( (*it).e > fEmin_clusSeed ){
      Bool_t AddingBlocksToCluster = kTRUE;
      SBSElement *blk= fElements[(*it).id-fChanMapStart] ; 
      SBSCalorimeterCluster* cluster = new SBSCalorimeterCluster(fBlockSet.size(),blk);
      fClusters.push_back(cluster);
      fBlockSet.erase(it);
      NSize--;

      while (AddingBlocksToCluster) {
	Bool_t Close=kFALSE; //Check if block within user-def radius and time to add to cluster
	fBlockSetIterator it2 = fBlockSet.begin();

	while (!Close && (it2 < fBlockSet.end())) {
	  //next block in blockset variables
	  SBSElement *blk= fElements[(*it2).id-fChanMapStart]; 
	  Int_t blk_ID = blk->GetID();
	  Double_t blkx = blk->GetX();
	  Double_t blky = blk->GetY();

	  //current cluster primary variables
	  Int_t Index = fClusters.size()-1;
	  Double_t Clus_px = fClusters[Index]->GetX();
	  Double_t Clus_py = fClusters[Index]->GetY(); 
	  Int_t Clus_pblkid = fClusters[Index]->GetElemID();
	  Double_t Clus_ptime = fClusters[Index]->GetAtime();

	  Double_t Rad = sqrt( pow((Clus_px-blkx),2) + pow((Clus_py-blky),2) );
	  Double_t tDiff = blk->GetAtime()-Clus_ptime;

	  //set up vector to add cluster id to goodblocks
	  std::vector<Int_t> goodblock_ids = {Clus_pblkid};

	  //Check each additional block in blockset to see if it can be added to current cluster or pass to next
	  Close =( Rad<fRmax_dis && fabs(tDiff)<fTmax );
	  if (Close) {

	    fClusters[Index]->AddElement(blk);
	    goodblock_ids.push_back(blk_ID);
	  } else {	
       
	    ++it2;
	  }

	  //Add all relevant cluster ids to goodblocks. With simple assignments and similar order iterations,
	  //using nested loops for clarity and negligible impact to processing time
	  for( Int_t i=0; i<NGBSize; ++i ){
	    for( size_t j=0; j<goodblock_ids.size(); ++j ){
	      if( goodblock_ids[j]==fGoodBlocks.id[i] && fGoodBlocks.cid[i]==-1){
		fGoodBlocks.cid[i]=Index;
	      }
	    }
	  }

	}
	if (it2 == fBlockSet.end()) AddingBlocksToCluster = kFALSE;
	if (Close)   {
	  fBlockSet.erase(it2);
	  NSize--;
	}	
      }
      
      // Adding total cluster energy threshold
      if ( (cluster->GetE())<fEmin_clusTotal ) fClusters.pop_back();

      //After we are done adding blocks to the cluster, we check if this is the cluster
      //with the largest total energy:
      
      if( fClusters.size() == 1 || cluster->GetE() > Emax ){
	Emax = cluster->GetE();
	fBestClusterIndex = fClusters.size()-1;
      }
    } else break; //if the block doesn't pass fEmin_clusSeed, no remaining blocks will. Break.
  }

  //Fill main cluster variables here; this may get overridden by derived classes:
  if(!fClusters.empty()) {
    SBSCalorimeterCluster *clus = fClusters[fBestClusterIndex];

    SBSElement *pblk= clus->GetElement(0);
    Double_t pblkE= pblk->GetE();

    fMainclus.e.push_back(clus->GetE());
    //fMainclus.e_c.push_back(clus->GetE()*(fConst + fSlope*fAccCharge));
    fMainclus.again.push_back(clus->GetAgain());
    fMainclus.atime.push_back(clus->GetAtime());
    fMainclus.tdctime.push_back(clus->GetTDCtime());

    //Add timewalk correction to main cluster output
    Double_t tdc_tw = clus->GetTDCtime();

    if( pblkE!=0 )
      tdc_tw = clus->GetTDCtime() - ftdctw[0]/pow( pblkE, ftdctw[1] );

    fMainclus.tdctime_tw.push_back(tdc_tw);

    fMainclus.x.push_back(clus->GetX());
    fMainclus.y.push_back(clus->GetY());
    fMainclus.n.push_back(clus->GetMult());
    fMainclus.blk_e.push_back(clus->GetEblk());
    // fMainclus.blk_e_c.push_back(clus->GetEblk()*(fConst + fSlope*fAccCharge));
    fMainclus.id.push_back(clus->GetElemID());
    fMainclus.row.push_back(clus->GetRow());
    fMainclus.col.push_back(clus->GetCol());
  }

  //
  //
  fNclus = fClusters.size();
  return fNclus;
}
//_____________________________________________________________________________
Int_t SBSCalorimeter::FineProcess(TClonesArray& array)//tracks)
{
  Int_t err = SBSGenericDetector::FineProcess(array);
  if(err)
    return err;
  // Get information on the cluster with highest energy (useful even if
  // fMaxNclus is zero, i.e., storing no vector of clusters)

  if( !(fClusters.empty()) && fBestClusterIndex >= 0 && fBestClusterIndex < (Int_t)fClusters.size() ) {
    //if( !(fClusters.empty()) ) {
    SBSCalorimeterCluster *clus = fClusters[fBestClusterIndex];
 
    if(fDataOutputLevel > 0 ) {
      for(Int_t nc=0;nc<clus->GetMult();nc++ ) {
	SBSElement *blk= clus->GetElement(nc);
        fMainclusblk.e.push_back(blk->GetE());
        //fMainclusblk.e_c.push_back(blk->GetE()*(fConst + fSlope*fAccCharge));
	fMainclusblk.again.push_back(blk->GetAgain());
        fMainclusblk.atime.push_back(blk->GetAtime());        
        fMainclusblk.tdctime.push_back(blk->GetTDCtime());   

	//Add timewalk correction to main cluster block output
	Double_t tdc_tw;
	if( blk->GetE()>0 )
	  tdc_tw = blk->GetTDCtime() - ftdctw[0]/pow( blk->GetE(), ftdctw[1] );

	fMainclusblk.tdctime_tw.push_back(tdc_tw);
     
        fMainclusblk.x.push_back(blk->GetX());
        fMainclusblk.y.push_back(blk->GetY());
        fMainclusblk.row.push_back(blk->GetRow());
        fMainclusblk.col.push_back(blk->GetCol());
        fMainclusblk.id.push_back(blk->GetID());
      }
    }
  }
 
  // store all the cluster info
  if(fDataOutputLevel>1) {
    // Now store the remaining clusters (up to fMaxNclus)
    Int_t nres = TMath::Min(Int_t(fMaxNclus),Int_t(fClusters.size()));
    fOutclus.e.reserve(nres);
    //fOutclus.e_c.reserve(nres);
    fOutclus.again.reserve(nres);
    fOutclus.atime.reserve(nres);
    fOutclus.tdctime.reserve(nres);
    fOutclus.tdctime_tw.reserve(nres);
    fOutclus.x.reserve(nres);
    fOutclus.y.reserve(nres);
    fOutclus.n.reserve(nres);
    fOutclus.blk_e.reserve(nres);
    // fOutclus.blk_e_c.reserve(nres);
    fOutclus.row.reserve(nres);
    fOutclus.col.reserve(nres);
    fOutclus.id.reserve(nres);

    int nclus = 0;
    for( const auto* cluster: fClusters ) {
      if(nclus < fMaxNclus) { // Keep adding them until we reach fMaxNclus

        fOutclus.e.push_back(cluster->GetE());
        //fOutclus.e_c.push_back(cluster->GetE()*(fConst + fSlope*fAccCharge));
        fOutclus.again.push_back(cluster->GetAgain());
        fOutclus.atime.push_back(cluster->GetAtime());
        fOutclus.tdctime.push_back(cluster->GetTDCtime());

	//Add timewalk correction to all cluster output
	Double_t tdc_tw = cluster->GetTDCtime();
	if( cluster->GetEblk()>0 )
	  tdc_tw = cluster->GetTDCtime() - ftdctw[0]/pow( cluster->GetEblk(), ftdctw[1] );

	fOutclus.tdctime_tw.push_back(tdc_tw);

	//std::cout << "Calorimeter Name: " << GetName() << ", block energy: " << cluster->GetEblk() << " outclus TDC time: " << cluster->GetTDCtime() << ", modified: " << tdc_tw << std::endl;

        fOutclus.x.push_back(cluster->GetX());
        fOutclus.y.push_back(cluster->GetY());
        fOutclus.n.push_back(cluster->GetMult());
        fOutclus.blk_e.push_back(cluster->GetEblk());
        // fOutclus.blk_e_c.push_back(cluster->GetEblk()*(fConst + fSlope*fAccCharge));
        fOutclus.row.push_back(cluster->GetRow());
        fOutclus.col.push_back(cluster->GetCol());
        fOutclus.id.push_back(cluster->GetElemID());
      }
      nclus++;
    }
  }

  fFineProcessed = 1;
  return 0;
}

void SBSCalorimeter::ClearOutputVariables()
{
  fGoodBlocks.clear();
  ClearCaloOutput(fMainclus);
  ClearCaloOutput(fMainclusblk);
  ClearCaloOutput(fOutclus);
  fBestClusterIndex = 0;
  fNclus = 0;
}



void SBSCalorimeter::ClearCaloOutput(SBSCalorimeterOutput &out)
{
  out.e.clear();
  // out.e_c.clear();
  out.again.clear();
  out.atime.clear();
  out.tdctime.clear();
  out.tdctime_tw.clear();
  out.x.clear();
  out.y.clear();
  out.row.clear();
  out.col.clear();
  out.n.clear();
  out.blk_e.clear();
  // out.blk_e_c.clear();
  out.id.clear();
}<|MERGE_RESOLUTION|>--- conflicted
+++ resolved
@@ -92,18 +92,11 @@
 
   // Read mapping/geometry/configuration parameters
   DBRequest config_request[] = {
-<<<<<<< HEAD
-    { "emin",         &fEmin,   kDouble, 0, false }, ///< minimum energy threshold
-    { "tmax",         &fTmax,   kDouble, 0, false }, ///< maximum time difference for block
-    { "tdc.tw",       &ftdctw,   kDoubleV, 0, true }, ///< tdc dt = P0/(E^P1) timewalk fit parameters
-    { "emin_clSeed", &fEmin_clusSeed, kDouble, 0, false }, ///< minimum cluster seed energy
-    { "emin_clTotal", &fEmin_clusTotal, kDouble, 0, false }, ///< minimum total cluster energy
-=======
     { "emin",         &fEmin,   kDouble, 0, true }, ///< minimum energy threshold
     { "tmax",         &fTmax,   kDouble, 0, true }, ///< maximum time difference for block
+    { "tdc.tw",       &ftdctw,   kDoubleV, 0, true }, ///< tdc dt = P0/(E^P1) timewalk fit parameters
     { "emin_clSeed", &fEmin_clusSeed, kDouble, 0, true }, ///< minimum cluster seed energy
     { "emin_clTotal", &fEmin_clusTotal, kDouble, 0, true }, ///< minimum total cluster energy
->>>>>>> 2eb7375d
     { "cluster_dim",   &cluster_dim,   kIntV, 0, true }, ///< cluster dimensions (2D)
     { "nmax_cluster",   &fMaxNclus,   kInt, 0, true }, ///< maximum number of clusters to store
     { "const", &fConst, kDouble, 0, true }, ///< const from gain correction 
