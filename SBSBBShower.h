#ifndef SBSBBShower_h
#define SBSBBShower_h

////////////////////////////////////////////////////////////////////////////////
//
// SBSBBShower
//
// A sub-class of SBSCalorimeter for the Pre-shower and Shower in BigBite
//
////////////////////////////////////////////////////////////////////////////////

#include "SBSCalorimeter.h"

class SBSBBShower : public SBSCalorimeter {
public:
  SBSBBShower( const char* name, const char* description = "",
      THaApparatus* a = NULL);
  virtual ~SBSBBShower();

  // Standard apparatus re-implemented functions
  virtual Int_t  CoarseProcess(TClonesArray& tracks);
  virtual Int_t  FineProcess(TClonesArray& tracks);
  virtual Int_t  ReadDatabase( const TDatime& date );
<<<<<<< HEAD
=======
  virtual Int_t  FindGoodHit(SBSElement *);
>>>>>>> 8779c9af
  //virtual Int_t  Decode( const THaEvData& evdata );
  virtual Int_t  DefineVariables( EMode mode = kDefine );
  virtual void ClearEvent();

  Int_t GetRowMax() {return GetRow();}
  Int_t GetColMax() {return GetCol();}


  //two methods to set search region.
  void SetSearchRegion(int rowmin, int rowmax, int colmin, int colmax);

  void       LoadMCHitAt( Double_t x, Double_t y, Double_t E );
protected:
  bool fSearchRegion;
  Int_t fSearchRowmin;
  Int_t fSearchRowmax;
  Int_t fSearchColmin;
  Int_t fSearchColmax;

  bool fMultClus;// allow multiple clustering
  bool fMCdata;// easy way to enable/disable the use of MC data.

  // Cluster parameters Other parameters
  Float_t fClusRadius; // radius for cluster search around the max 
  Int_t fClusBlockRadX;
  Int_t fClusBlockRadY;

  Float_t   fEres;        // [fNclus] Energy resolution of main cluster
  Float_t   fXres;        // [fNclus] x position (m) of main cluster
  Float_t   fYres;        // [fNclus] y position (m) of main cluster

  std::vector<Float_t>   fE_cl_res;        // [fNclus] Energy resolution of clusters
  std::vector<Float_t>   fX_cl_res;        // [fNclus] x position (m) of clusters
  std::vector<Float_t>   fY_cl_res;        // [fNclus] y position (m) of clusters 
  Float_t**  fEblk_cl;     // [fNclublk] Block energies composing main cluster

  // Useful derived quantities for internal usage.
  Double_t fThrADC;

  ClassDef(SBSBBShower,1)     // BigBite pre and shower class
};
#endif // SBSBBShower_h<|MERGE_RESOLUTION|>--- conflicted
+++ resolved
@@ -21,10 +21,7 @@
   virtual Int_t  CoarseProcess(TClonesArray& tracks);
   virtual Int_t  FineProcess(TClonesArray& tracks);
   virtual Int_t  ReadDatabase( const TDatime& date );
-<<<<<<< HEAD
-=======
   virtual Int_t  FindGoodHit(SBSElement *);
->>>>>>> 8779c9af
   //virtual Int_t  Decode( const THaEvData& evdata );
   virtual Int_t  DefineVariables( EMode mode = kDefine );
   virtual void ClearEvent();
