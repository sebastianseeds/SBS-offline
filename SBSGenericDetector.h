--- conflicted
+++ resolved
@@ -237,14 +237,9 @@
     }
   }
 
-<<<<<<< HEAD
-  ClassDef(SBSGenericDetector,1)     //Generic shower detector class
+
+  ClassDef(SBSGenericDetector,0)     //Generic shower detector class
 };
-
-=======
-  ClassDef(SBSGenericDetector,0)     //Generic shower detector class
-    };
->>>>>>> 86b9c65f
 /*inline Int_t SBSGenericDetector::blkidx(Int_t row, Int_t col, Int_t layer)
 {
   return fNlayers*(fNcols[row]*row + col) + layer;
