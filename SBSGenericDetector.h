#ifndef SBSGenericDetector_h
#define SBSGenericDetector_h

////////////////////////////////////////////////////////////////////////////////
//
//SBSGenericDetector
//
// A generic detector class which could contain the following types
// of data:
// - ADC
//  - Can be single valued OR
//  - Can contain pulse information such as integral, amplitude and time
//  - Can be using Waveform data
// - TDC
//  - Can be single valued (leading edge) OR:
//  - Can contain both leading and trailing edge and Time-Over-Threshold
//
//  Organized into row, col, and layer structure (but makes no assumption about
//  number of rows, cols or layers are constant throughout).
//
////////////////////////////////////////////////////////////////////////////////

#include "THaNonTrackingDetector.h"
#include "TRotation.h"
#include "TVector3.h"
#include "THaDetMap.h"
#include "SBSElement.h"

namespace SBSModeADC {
  enum Mode{
    kNone,
    kADC,       //< Contains pulse information also
    kADCSimple, //< Does not contain pulse information (nor reference info)
    kWaveform,  //< Contains waveform data
  };
}

namespace SBSModeTDC {
  enum Mode{
    kNone,
    kIgnore,        //< Useful to preserve DB but ignore ADCs otherwise
    kTDC,       //< Includes Trailing edge (and ToT)
    kTDCSimple,  //< Does not contain trailing edge, and hence no ToT info
  };
}


// This structure has output data when the user wants every hit to be stored
// in the rootfile.
struct SBSGenericOutputData {
  // Note [] means it can be variable sized data per event/module
  // Module info
  std::vector<Int_t> TDCrow;       //< [] row
  std::vector<Int_t> TDCcol;         //< [] col
  std::vector<Int_t> TDClayer;       //< [] layer
  std::vector<Int_t> TDCelemID;      //< [] element ID
  std::vector<Int_t> ADCrow;         //< [] row
  std::vector<Int_t> ADCcol;         //< [] col
  std::vector<Int_t> ADClayer;       //< [] layer
  std::vector<Int_t> ADCelemID;      //< [] element ID
  // ADC variables
  std::vector<Int_t> ped;         //< [] pedestal
  std::vector<Int_t> a_mult;         //< [] ADC # of hits per channel
  std::vector<Float_t> a;         //< [] ADC integral
  std::vector<Float_t> a_p;         //< [] ADC integral -pedestal
  std::vector<Float_t> a_c;         //< [] (ADC integral -pedestal)*calib
  std::vector<Float_t> a_amp;     //< [] ADC pulse amplitude
  std::vector<Float_t> a_amp_p;     //< [] ADC pulse amplitude -pedestal
  std::vector<Float_t> a_time;    //< [] ADC pulse time
  // TDC variables
  std::vector<Int_t> t_mult;         //< [] TDC # of hits per channel
  std::vector<Float_t> t;         //< [] TDC (leading edge) time
  std::vector<Float_t> t_te;      //< [] TDC trailing edge time
  std::vector<Float_t> t_ToT;     //< [] TDC Time-Over-Threshold
  // Waveform variables
  std::vector<Int_t> samps_elemID;      //< [] Element ID of samples
  std::vector<Int_t> nsamps;      //< [] Number of ADC samples
  std::vector<Int_t> sidx;        //< [] Index of start of ADC samples in for this row-col-layer
  std::vector<Float_t> samps;     //< []*nsamps ADC samples

  // Quick clear class
  void clear() {
    TDCrow.clear();
    TDCcol.clear();
    TDCelemID.clear();
    TDClayer.clear();
    ADCrow.clear();
    ADCcol.clear();
    ADCelemID.clear();
    ADClayer.clear();
    ped.clear();
    a_mult.clear();
    a.clear();
    a_p.clear();
    a_c.clear();
    a_amp.clear();
    a_amp_p.clear();
    a_time.clear();
    t.clear();
    t_mult.clear();
    t_te.clear();
    t_ToT.clear();
    nsamps.clear();
    sidx.clear();
    samps.clear();
    samps_elemID.clear();
  }
};

class SBSGenericDetector : public THaNonTrackingDetector {
  //class SBSGenericDetector : public THaShower {

public:
  SBSGenericDetector( const char* name, const char* description = "",
      THaApparatus* a = NULL);
  virtual ~SBSGenericDetector();

  virtual void Clear( Option_t* opt="" );
  virtual void ClearEvent();
  virtual void ClearOutputVariables();

  void SetModeADC(SBSModeADC::Mode mode);
  void SetModeTDC(SBSModeTDC::Mode mode) { fModeTDC = mode; }
  void SetDisableRefADC(Bool_t b) { fDisableRefADC = b; }
  void SetDisableRefTDC(Bool_t b) { fDisableRefTDC = b; }
  void SetStoreRawHits(Bool_t var) { fStoreRawHits = var; }
  void SetStoreEmptyElements(Bool_t b) { fStoreEmptyElements = b; }

  Bool_t WithTDC() { return fModeTDC != SBSModeTDC::kNone; };
  Bool_t WithADC() { return fModeADC != SBSModeADC::kNone; };

  // Standard apparatus re-implemented functions
  virtual Int_t      Decode( const THaEvData& );
  virtual Int_t      CoarseProcess(TClonesArray& tracks);
  virtual Int_t      FineProcess(TClonesArray& tracks);

  virtual Int_t      DecodeADC( const THaEvData&, SBSElement *blk,
				THaDetMap::Module *d, Int_t chan, Bool_t IsRef);
  virtual Int_t      DecodeTDC( const THaEvData&, SBSElement *blk,
      THaDetMap::Module *d, Int_t chan, Bool_t IsRef);

  // Utility functions
  // Can be re-implemented by other classes to specify a different
  // SBSElement sub-class (i.e. useful when one wants to chang  the logic
  // in SBSElement::CoarseProcess()
  virtual SBSElement* MakeElement(Float_t x, Float_t y, Float_t z, Int_t row,
      Int_t col, Int_t layer, Int_t id = 0);

protected:

  virtual Int_t  ReadDatabase( const TDatime& date );
  virtual Int_t  DefineVariables( EMode mode = kDefine );
  virtual Int_t  FindGoodHit(SBSElement *); // 

  // Configuration
  Int_t  fNRefElem;        ///< Number of Ref Time elements
  Int_t  fNrows;        ///< Number of rows
  std::vector<Int_t>  fNcols; ///< Number of columns per row
  Int_t fNcolsMax;      ///< Max number of columns out of all rows
  Int_t  fNlayers;      ///< Number of layers (in z-direction)
  SBSModeADC::Mode fModeADC;      //< ADC Mode
  SBSModeTDC::Mode fModeTDC;      //< TDC Mode
  Bool_t fDisableRefADC; //< Reference ADC may be optionally disabled
  Bool_t fDisableRefTDC; //< Reference TDC may be optionally disabled
  Bool_t fStoreEmptyElements; //< Do not store data for empty elements in rootfile
  Bool_t fIsMC; // flag to indicate if data are simulated;
  
  // Mapping (see also fDetMap)
  UShort_t   fChanMapStart; ///< Starting number for element number (i.e. 0 or 1)
  std::vector<std::vector<Int_t> > fChanMap; //< Maps modules in THaDetMap to element number
  std::vector<std::vector<Int_t> > fRefChanMap; //< Maps modules in THaDetMap to Reference time
  std::vector<Bool_t> fModuleRefTimeFlag; //< If module has Reftime set to true
  std::vector<Int_t> fRefChanLo; //< Module Reftime Low channel number
  std::vector<Int_t> fRefChanHi; //< Module Reftime High channel number

  // Output variable containers
  SBSGenericOutputData fGood;     //< Good data output
  SBSGenericOutputData fRaw;      //< All hits
  SBSGenericOutputData fRefGood;     //< Good Ref time data output
  SBSGenericOutputData fRefRaw;      //< All Ref time hits

  // Blocks, where the grid is just for easy access to the elements by row,col,layer
  std::vector<SBSElement*> fElements;
  std::vector<SBSElement*> fRefElements; //< Reference elements (for TDCs and multi-function ADCs)
  std::vector<std::vector<std::vector<SBSElement*> > > fElementGrid;
  // Clusters for this event

  // Other parameters
  Bool_t fCoarseProcessed;  //< Was CourseProcessed already called?
  Bool_t fFineProcessed;    //< Was fine processed already called

  //Gain correction 
  Float_t   fConst;     // const from gain correction 
  Float_t   fSlope;     // slope for gain correction
  Float_t   fAccCharge; // accumulated charge

  // Per event data
  Int_t      fNhits;     ///< Number of hits in event
  Int_t      fNRefhits;     ///< Number of reference hits in event
  Int_t      fNGoodTDChits;     ///< Number of good TDC hits in event
  Int_t      fNGoodADChits;     ///< Number of good ADC hits in event

  // Flags for enabling and disabling various features
  Bool_t    fStoreRawHits; ///< Store the raw data in the root tree?

private:
  // Simple and quick routine to init and clear most vectors
  // (of integers, floats, doubles, etc...)
  // Reset/Init 1D vector
  template<class T>
  void InitVector(std::vector<T> &vec, T val = 0, size_t n = 0) {
    vec.resize(n);
    ResetVector(vec,val);
  }

  template<class T>
  void ResetVector(std::vector<T> &vec, T val = 0, size_t n = 0) {
    if(n > 0) {
      vec.clear();
      vec.resize(n);
    }
    for(size_t i = 0; i < vec.size(); i++) {
      vec[i] = val;
    }
  }

  // Reset 2D vector
  template<class T>
  void ResetVector(std::vector<std::vector<T> > &vec, T val = 0,
      size_t nr = 0, size_t nc = 0) {
    if(nr > 0) {
      vec.clear();
      vec.resize(nr);
    }
    for(size_t i = 0; i < vec.size(); i++) {
      ResetVector(vec[i],val,nc);
    }
  }

<<<<<<< HEAD
  ClassDef(SBSGenericDetector,1)     //Generic shower detector class
};
=======
  ClassDef(SBSGenericDetector,0)     //Generic shower detector class
    };
>>>>>>> 0b084903

/*inline Int_t SBSGenericDetector::blkidx(Int_t row, Int_t col, Int_t layer)
{
  return fNlayers*(fNcols[row]*row + col) + layer;
}

inline void SBSGenericDetector::blkrcl(Int_t index, Int_t &row, Int_t &col,
    Int_t &layer)
{
  row = index/(fNlayers*fNcols);
  index -= row*fNlayers*fNcols;
  col = index/fNlayers;
  layer = index%fNlayers;
}
*/

////////////////////////////////////////////////////////////////////////////////
// Specify some default sub-classes available to the user

#endif // SBSGenericDetector_h<|MERGE_RESOLUTION|>--- conflicted
+++ resolved
@@ -237,14 +237,8 @@
     }
   }
 
-<<<<<<< HEAD
-  ClassDef(SBSGenericDetector,1)     //Generic shower detector class
-};
-=======
   ClassDef(SBSGenericDetector,0)     //Generic shower detector class
     };
->>>>>>> 0b084903
-
 /*inline Int_t SBSGenericDetector::blkidx(Int_t row, Int_t col, Int_t layer)
 {
   return fNlayers*(fNcols[row]*row + col) + layer;
